--- conflicted
+++ resolved
@@ -116,49 +116,29 @@
 # def p_expression_plus(p):
 def p_op_add_expression(p):
     r'''expression : LPAREN OP_ADD parameter_list RPAREN'''
-<<<<<<< HEAD
-    # p[0] = ASTEvalExpr([ASTID(p[2])] + p[3])
-    p[0] = ASTEvalExpr([ASTID(name='__add__')] + p[3])
-=======
     p[0] = ASTEvalExpr([ASTID(name='__add__')] + p[3])
     # p[0] = ASTEvalExpr(ASTID(name='__add__'), p[3])
->>>>>>> 1e9bb679
 
 
 # def p_expression_minus(p):
 def p_op_sub_expression(p):
     r'''expression : LPAREN OP_SUB parameter_list RPAREN'''
-<<<<<<< HEAD
-    # p[0] = ASTEvalExpr([ASTID(p[2])] + p[3])
-    p[0] = ASTEvalExpr([ASTID(name='__sub__')] + p[3])
-=======
     p[0] = ASTEvalExpr([ASTID(name='__sub__')] + p[3])
     # p[0] = ASTEvalExpr(ASTID(name='__sub__'), p[3])
->>>>>>> 1e9bb679
 
 
 # def p_expression_mult(p):
 def p_op_mul_expression(p):
     r'''expression : LPAREN OP_MUL parameter_list RPAREN'''
-<<<<<<< HEAD
-    # p[0] = ASTEvalExpr([ASTID(p[2])] + p[3])
-    p[0] = ASTEvalExpr([ASTID(name='__mul__')] + p[3])
-=======
     p[0] = ASTEvalExpr([ASTID(name='__mul__')] + p[3])
     # p[0] = ASTEvalExpr(ASTID(name='__mul__'), p[3])
->>>>>>> 1e9bb679
 
 
 # def p_expression_div(p):
 def p_op_div_expression(p):
     r'''expression : LPAREN OP_DIV parameter_list RPAREN'''
-<<<<<<< HEAD
-    # p[0] = ASTEvalExpr([ASTID(p[2])] + p[3])
-    p[0] = ASTEvalExpr([ASTID(name='__truediv__')] + p[3])
-=======
     p[0] = ASTEvalExpr([ASTID(name='__truediv__')] + p[3])
     # p[0] = ASTEvalExpr(ASTID(name='__truediv__'), p[3])
->>>>>>> 1e9bb679
 
 
 def p_expression_id(p):
