--- conflicted
+++ resolved
@@ -79,52 +79,54 @@
     (6) import_statement -> . LPAREN IMPORT ID RPAREN
     (7) component -> . LBRACE ID expression_list RBRACE
 
-<<<<<<< HEAD
-    LPAREN          shift and go to state 1
-    LBRACE          shift and go to state 3
-
-    component                      shift and go to state 2
-    statement_list                 shift and go to state 4
-    import_statement               shift and go to state 5
-    program                        shift and go to state 6
+    LPAREN          shift and go to state 2
+    LBRACE          shift and go to state 1
+
+    import_statement               shift and go to state 3
+    program                        shift and go to state 4
+    component                      shift and go to state 5
+    statement_list                 shift and go to state 6
 
 state 1
 
+    (7) component -> LBRACE . ID expression_list RBRACE
+
+    ID              shift and go to state 7
+
+
+state 2
+
     (6) import_statement -> LPAREN . IMPORT ID RPAREN
 
-    IMPORT          shift and go to state 7
-
-
-state 2
+    IMPORT          shift and go to state 8
+
+
+state 3
+
+    (4) statement_list -> import_statement .
+
+    LBRACE          reduce using rule 4 (statement_list -> import_statement .)
+    LPAREN          reduce using rule 4 (statement_list -> import_statement .)
+    $end            reduce using rule 4 (statement_list -> import_statement .)
+
+
+state 4
+
+    (0) S' -> program .
+
+
+
+state 5
 
     (5) statement_list -> component .
-=======
-    LPAREN          shift and go to state 3
-    LBRACE          shift and go to state 1
-
-    import_statement               shift and go to state 4
-    component                      shift and go to state 5
-    program                        shift and go to state 2
-    statement_list                 shift and go to state 6
-
-state 1
-
-    (7) component -> LBRACE . ID expression_list RBRACE
->>>>>>> 3744d873
-
-    ID              shift and go to state 7
-
-
-state 3
-
-    (7) component -> LBRACE . ID expression_list RBRACE
-
-    ID              shift and go to state 8
-
-
-state 4
-
-<<<<<<< HEAD
+
+    LBRACE          reduce using rule 5 (statement_list -> component .)
+    LPAREN          reduce using rule 5 (statement_list -> component .)
+    $end            reduce using rule 5 (statement_list -> component .)
+
+
+state 6
+
     (1) program -> statement_list .
     (2) statement_list -> statement_list . component
     (3) statement_list -> statement_list . import_statement
@@ -132,67 +134,13 @@
     (6) import_statement -> . LPAREN IMPORT ID RPAREN
 
     $end            reduce using rule 1 (program -> statement_list .)
-    LBRACE          shift and go to state 3
-    LPAREN          shift and go to state 1
-=======
-    (6) import_statement -> LPAREN . IMPORT ID RPAREN
-
-    IMPORT          shift and go to state 8
->>>>>>> 3744d873
-
-    component                      shift and go to state 9
-    import_statement               shift and go to state 10
-
-state 4
-
-    (4) statement_list -> import_statement .
-
-    LBRACE          reduce using rule 4 (statement_list -> import_statement .)
-    LPAREN          reduce using rule 4 (statement_list -> import_statement .)
-    $end            reduce using rule 4 (statement_list -> import_statement .)
-
-
-<<<<<<< HEAD
-state 6
-
-    (0) S' -> program .
-
-
-
-state 7
-
-    (6) import_statement -> LPAREN IMPORT . ID RPAREN
-=======
-state 5
-
-    (5) statement_list -> component .
-
-    LBRACE          reduce using rule 5 (statement_list -> component .)
-    LPAREN          reduce using rule 5 (statement_list -> component .)
-    $end            reduce using rule 5 (statement_list -> component .)
-
-
-state 6
-
-    (1) program -> statement_list .
-    (2) statement_list -> statement_list . component
-    (3) statement_list -> statement_list . import_statement
-    (7) component -> . LBRACE ID expression_list RBRACE
-    (6) import_statement -> . LPAREN IMPORT ID RPAREN
->>>>>>> 3744d873
-
-    $end            reduce using rule 1 (program -> statement_list .)
     LBRACE          shift and go to state 1
-    LPAREN          shift and go to state 3
+    LPAREN          shift and go to state 2
 
     import_statement               shift and go to state 9
     component                      shift and go to state 10
 
-<<<<<<< HEAD
-state 8
-=======
 state 7
->>>>>>> 3744d873
 
     (7) component -> LBRACE ID . expression_list RBRACE
     (8) expression_list -> . expression_list expression
@@ -212,16 +160,31 @@
     (27) expression -> . NUMBER
     (28) expression -> . STRING
 
-<<<<<<< HEAD
-    LPAREN          shift and go to state 14
-    ID              shift and go to state 12
-    NUMBER          shift and go to state 13
-    STRING          shift and go to state 15
-
-    expression_list                shift and go to state 17
-    expression                     shift and go to state 16
+    LPAREN          shift and go to state 12
+    ID              shift and go to state 14
+    NUMBER          shift and go to state 11
+    STRING          shift and go to state 16
+
+    expression                     shift and go to state 13
+    expression_list                shift and go to state 15
+
+state 8
+
+    (6) import_statement -> LPAREN IMPORT . ID RPAREN
+
+    ID              shift and go to state 17
+
 
 state 9
+
+    (3) statement_list -> statement_list import_statement .
+
+    LBRACE          reduce using rule 3 (statement_list -> statement_list import_statement .)
+    LPAREN          reduce using rule 3 (statement_list -> statement_list import_statement .)
+    $end            reduce using rule 3 (statement_list -> statement_list import_statement .)
+
+
+state 10
 
     (2) statement_list -> statement_list component .
 
@@ -230,62 +193,19 @@
     $end            reduce using rule 2 (statement_list -> statement_list component .)
 
 
-state 10
-
-    (3) statement_list -> statement_list import_statement .
-
-    LBRACE          reduce using rule 3 (statement_list -> statement_list import_statement .)
-    LPAREN          reduce using rule 3 (statement_list -> statement_list import_statement .)
-    $end            reduce using rule 3 (statement_list -> statement_list import_statement .)
-
-=======
-    LPAREN          shift and go to state 11
-    ID              shift and go to state 13
-    NUMBER          shift and go to state 12
-    STRING          shift and go to state 15
-
-    expression_list                shift and go to state 16
-    expression                     shift and go to state 14
->>>>>>> 3744d873
-
-state 8
-
-    (6) import_statement -> LPAREN IMPORT . ID RPAREN
-
-    ID              shift and go to state 17
-
-
-state 9
-
-    (3) statement_list -> statement_list import_statement .
-
-    LBRACE          reduce using rule 3 (statement_list -> statement_list import_statement .)
-    LPAREN          reduce using rule 3 (statement_list -> statement_list import_statement .)
-    $end            reduce using rule 3 (statement_list -> statement_list import_statement .)
-
-
-state 10
-
-    (2) statement_list -> statement_list component .
-
-    LBRACE          reduce using rule 2 (statement_list -> statement_list component .)
-    LPAREN          reduce using rule 2 (statement_list -> statement_list component .)
-    $end            reduce using rule 2 (statement_list -> statement_list component .)
-
-
 state 11
 
     (27) expression -> NUMBER .
 
-    RPAREN          reduce using rule 27 (expression -> NUMBER .)
+    RBRACE          reduce using rule 27 (expression -> NUMBER .)
     LPAREN          reduce using rule 27 (expression -> NUMBER .)
     ID              reduce using rule 27 (expression -> NUMBER .)
     NUMBER          reduce using rule 27 (expression -> NUMBER .)
     STRING          reduce using rule 27 (expression -> NUMBER .)
-    RBRACE          reduce using rule 27 (expression -> NUMBER .)
-
-
-state 14
+    RPAREN          reduce using rule 27 (expression -> NUMBER .)
+
+
+state 12
 
     (10) expression -> LPAREN . INPUT declaration_list RPAREN
     (11) expression -> LPAREN . INPUT RPAREN
@@ -299,51 +219,17 @@
     (24) expression -> LPAREN . OP_MUL parameter_list RPAREN
     (25) expression -> LPAREN . OP_DIV parameter_list RPAREN
 
-<<<<<<< HEAD
-    INPUT           shift and go to state 26
+    INPUT           shift and go to state 18
     OUTPUT          shift and go to state 23
-    ASSIGN          shift and go to state 24
-    ID              shift and go to state 19
-    OP_ADD          shift and go to state 20
-    OP_SUB          shift and go to state 21
-    OP_MUL          shift and go to state 25
-    OP_DIV          shift and go to state 22
-=======
-    INPUT           shift and go to state 18
-    OUTPUT          shift and go to state 20
-    ASSIGN          shift and go to state 19
-    ID              shift and go to state 24
-    OP_ADD          shift and go to state 22
-    OP_SUB          shift and go to state 23
-    OP_MUL          shift and go to state 21
-    OP_DIV          shift and go to state 25
-
-
-state 12
-
-    (27) expression -> NUMBER .
-
-    RPAREN          reduce using rule 27 (expression -> NUMBER .)
-    LPAREN          reduce using rule 27 (expression -> NUMBER .)
-    ID              reduce using rule 27 (expression -> NUMBER .)
-    NUMBER          reduce using rule 27 (expression -> NUMBER .)
-    STRING          reduce using rule 27 (expression -> NUMBER .)
-    RBRACE          reduce using rule 27 (expression -> NUMBER .)
+    ASSIGN          shift and go to state 21
+    ID              shift and go to state 20
+    OP_ADD          shift and go to state 25
+    OP_SUB          shift and go to state 19
+    OP_MUL          shift and go to state 22
+    OP_DIV          shift and go to state 24
 
 
 state 13
-
-    (26) expression -> ID .
-
-    RPAREN          reduce using rule 26 (expression -> ID .)
-    LPAREN          reduce using rule 26 (expression -> ID .)
-    ID              reduce using rule 26 (expression -> ID .)
-    NUMBER          reduce using rule 26 (expression -> ID .)
-    STRING          reduce using rule 26 (expression -> ID .)
-    RBRACE          reduce using rule 26 (expression -> ID .)
-
-
-state 14
 
     (9) expression_list -> expression .
 
@@ -352,75 +238,65 @@
     ID              reduce using rule 9 (expression_list -> expression .)
     NUMBER          reduce using rule 9 (expression_list -> expression .)
     STRING          reduce using rule 9 (expression_list -> expression .)
->>>>>>> 3744d873
+
+
+state 14
+
+    (26) expression -> ID .
+
+    RBRACE          reduce using rule 26 (expression -> ID .)
+    LPAREN          reduce using rule 26 (expression -> ID .)
+    ID              reduce using rule 26 (expression -> ID .)
+    NUMBER          reduce using rule 26 (expression -> ID .)
+    STRING          reduce using rule 26 (expression -> ID .)
+    RPAREN          reduce using rule 26 (expression -> ID .)
 
 
 state 15
 
+    (7) component -> LBRACE ID expression_list . RBRACE
+    (8) expression_list -> expression_list . expression
+    (10) expression -> . LPAREN INPUT declaration_list RPAREN
+    (11) expression -> . LPAREN INPUT RPAREN
+    (12) expression -> . LPAREN OUTPUT declaration_list RPAREN
+    (13) expression -> . LPAREN OUTPUT RPAREN
+    (19) expression -> . LPAREN ASSIGN ID expression RPAREN
+    (20) expression -> . LPAREN ID parameter_list RPAREN
+    (21) expression -> . LPAREN ID RPAREN
+    (22) expression -> . LPAREN OP_ADD parameter_list RPAREN
+    (23) expression -> . LPAREN OP_SUB parameter_list RPAREN
+    (24) expression -> . LPAREN OP_MUL parameter_list RPAREN
+    (25) expression -> . LPAREN OP_DIV parameter_list RPAREN
+    (26) expression -> . ID
+    (27) expression -> . NUMBER
+    (28) expression -> . STRING
+
+    RBRACE          shift and go to state 26
+    LPAREN          shift and go to state 12
+    ID              shift and go to state 14
+    NUMBER          shift and go to state 11
+    STRING          shift and go to state 16
+
+    expression                     shift and go to state 27
+
+state 16
+
     (28) expression -> STRING .
 
-    RPAREN          reduce using rule 28 (expression -> STRING .)
+    RBRACE          reduce using rule 28 (expression -> STRING .)
     LPAREN          reduce using rule 28 (expression -> STRING .)
     ID              reduce using rule 28 (expression -> STRING .)
     NUMBER          reduce using rule 28 (expression -> STRING .)
     STRING          reduce using rule 28 (expression -> STRING .)
-    RBRACE          reduce using rule 28 (expression -> STRING .)
-
-
-state 16
-
-    (9) expression_list -> expression .
-
-    RBRACE          reduce using rule 9 (expression_list -> expression .)
-    LPAREN          reduce using rule 9 (expression_list -> expression .)
-    ID              reduce using rule 9 (expression_list -> expression .)
-    NUMBER          reduce using rule 9 (expression_list -> expression .)
-    STRING          reduce using rule 9 (expression_list -> expression .)
+    RPAREN          reduce using rule 28 (expression -> STRING .)
 
 
 state 17
 
-    (7) component -> LBRACE ID expression_list . RBRACE
-    (8) expression_list -> expression_list . expression
-    (10) expression -> . LPAREN INPUT declaration_list RPAREN
-    (11) expression -> . LPAREN INPUT RPAREN
-    (12) expression -> . LPAREN OUTPUT declaration_list RPAREN
-    (13) expression -> . LPAREN OUTPUT RPAREN
-    (19) expression -> . LPAREN ASSIGN ID expression RPAREN
-    (20) expression -> . LPAREN ID parameter_list RPAREN
-    (21) expression -> . LPAREN ID RPAREN
-    (22) expression -> . LPAREN OP_ADD parameter_list RPAREN
-    (23) expression -> . LPAREN OP_SUB parameter_list RPAREN
-    (24) expression -> . LPAREN OP_MUL parameter_list RPAREN
-    (25) expression -> . LPAREN OP_DIV parameter_list RPAREN
-    (26) expression -> . ID
-    (27) expression -> . NUMBER
-    (28) expression -> . STRING
-
-<<<<<<< HEAD
-    RBRACE          shift and go to state 28
-    LPAREN          shift and go to state 14
-    ID              shift and go to state 12
-    NUMBER          shift and go to state 13
-    STRING          shift and go to state 15
-
-    expression                     shift and go to state 27
-=======
-    RBRACE          shift and go to state 27
-    LPAREN          shift and go to state 11
-    ID              shift and go to state 13
-    NUMBER          shift and go to state 12
-    STRING          shift and go to state 15
-
-    expression                     shift and go to state 26
-
-state 17
-
     (6) import_statement -> LPAREN IMPORT ID . RPAREN
 
     RPAREN          shift and go to state 28
 
->>>>>>> 3744d873
 
 state 18
 
@@ -431,21 +307,107 @@
     (16) declaration -> . LPAREN type ID RPAREN
     (17) declaration -> . ID
 
-    RPAREN          shift and go to state 33
-    LPAREN          shift and go to state 29
-    ID              shift and go to state 31
-
-    declaration                    shift and go to state 30
-    declaration_list               shift and go to state 32
+    RPAREN          shift and go to state 31
+    LPAREN          shift and go to state 33
+    ID              shift and go to state 29
+
+    declaration                    shift and go to state 32
+    declaration_list               shift and go to state 30
 
 state 19
 
+    (23) expression -> LPAREN OP_SUB . parameter_list RPAREN
+    (29) parameter_list -> . parameter_list expression
+    (30) parameter_list -> . expression
+    (10) expression -> . LPAREN INPUT declaration_list RPAREN
+    (11) expression -> . LPAREN INPUT RPAREN
+    (12) expression -> . LPAREN OUTPUT declaration_list RPAREN
+    (13) expression -> . LPAREN OUTPUT RPAREN
+    (19) expression -> . LPAREN ASSIGN ID expression RPAREN
+    (20) expression -> . LPAREN ID parameter_list RPAREN
+    (21) expression -> . LPAREN ID RPAREN
+    (22) expression -> . LPAREN OP_ADD parameter_list RPAREN
+    (23) expression -> . LPAREN OP_SUB parameter_list RPAREN
+    (24) expression -> . LPAREN OP_MUL parameter_list RPAREN
+    (25) expression -> . LPAREN OP_DIV parameter_list RPAREN
+    (26) expression -> . ID
+    (27) expression -> . NUMBER
+    (28) expression -> . STRING
+
+    LPAREN          shift and go to state 12
+    ID              shift and go to state 14
+    NUMBER          shift and go to state 11
+    STRING          shift and go to state 16
+
+    parameter_list                 shift and go to state 35
+    expression                     shift and go to state 34
+
+state 20
+
+    (20) expression -> LPAREN ID . parameter_list RPAREN
+    (21) expression -> LPAREN ID . RPAREN
+    (29) parameter_list -> . parameter_list expression
+    (30) parameter_list -> . expression
+    (10) expression -> . LPAREN INPUT declaration_list RPAREN
+    (11) expression -> . LPAREN INPUT RPAREN
+    (12) expression -> . LPAREN OUTPUT declaration_list RPAREN
+    (13) expression -> . LPAREN OUTPUT RPAREN
+    (19) expression -> . LPAREN ASSIGN ID expression RPAREN
+    (20) expression -> . LPAREN ID parameter_list RPAREN
+    (21) expression -> . LPAREN ID RPAREN
+    (22) expression -> . LPAREN OP_ADD parameter_list RPAREN
+    (23) expression -> . LPAREN OP_SUB parameter_list RPAREN
+    (24) expression -> . LPAREN OP_MUL parameter_list RPAREN
+    (25) expression -> . LPAREN OP_DIV parameter_list RPAREN
+    (26) expression -> . ID
+    (27) expression -> . NUMBER
+    (28) expression -> . STRING
+
+    RPAREN          shift and go to state 37
+    LPAREN          shift and go to state 12
+    ID              shift and go to state 14
+    NUMBER          shift and go to state 11
+    STRING          shift and go to state 16
+
+    parameter_list                 shift and go to state 36
+    expression                     shift and go to state 34
+
+state 21
+
     (19) expression -> LPAREN ASSIGN . ID expression RPAREN
 
-    ID              shift and go to state 34
-
-
-state 20
+    ID              shift and go to state 38
+
+
+state 22
+
+    (24) expression -> LPAREN OP_MUL . parameter_list RPAREN
+    (29) parameter_list -> . parameter_list expression
+    (30) parameter_list -> . expression
+    (10) expression -> . LPAREN INPUT declaration_list RPAREN
+    (11) expression -> . LPAREN INPUT RPAREN
+    (12) expression -> . LPAREN OUTPUT declaration_list RPAREN
+    (13) expression -> . LPAREN OUTPUT RPAREN
+    (19) expression -> . LPAREN ASSIGN ID expression RPAREN
+    (20) expression -> . LPAREN ID parameter_list RPAREN
+    (21) expression -> . LPAREN ID RPAREN
+    (22) expression -> . LPAREN OP_ADD parameter_list RPAREN
+    (23) expression -> . LPAREN OP_SUB parameter_list RPAREN
+    (24) expression -> . LPAREN OP_MUL parameter_list RPAREN
+    (25) expression -> . LPAREN OP_DIV parameter_list RPAREN
+    (26) expression -> . ID
+    (27) expression -> . NUMBER
+    (28) expression -> . STRING
+
+    LPAREN          shift and go to state 12
+    ID              shift and go to state 14
+    NUMBER          shift and go to state 11
+    STRING          shift and go to state 16
+
+    parameter_list                 shift and go to state 39
+    expression                     shift and go to state 34
+
+state 23
 
     (12) expression -> LPAREN OUTPUT . declaration_list RPAREN
     (13) expression -> LPAREN OUTPUT . RPAREN
@@ -454,16 +416,16 @@
     (16) declaration -> . LPAREN type ID RPAREN
     (17) declaration -> . ID
 
-    RPAREN          shift and go to state 36
-    LPAREN          shift and go to state 29
-    ID              shift and go to state 31
-
-    declaration                    shift and go to state 30
-    declaration_list               shift and go to state 35
-
-state 21
-
-    (24) expression -> LPAREN OP_MUL . parameter_list RPAREN
+    RPAREN          shift and go to state 41
+    LPAREN          shift and go to state 33
+    ID              shift and go to state 29
+
+    declaration                    shift and go to state 32
+    declaration_list               shift and go to state 40
+
+state 24
+
+    (25) expression -> LPAREN OP_DIV . parameter_list RPAREN
     (29) parameter_list -> . parameter_list expression
     (30) parameter_list -> . expression
     (10) expression -> . LPAREN INPUT declaration_list RPAREN
@@ -481,28 +443,15 @@
     (27) expression -> . NUMBER
     (28) expression -> . STRING
 
-<<<<<<< HEAD
-    RPAREN          shift and go to state 29
-    LPAREN          shift and go to state 14
-    ID              shift and go to state 12
-    NUMBER          shift and go to state 13
-    STRING          shift and go to state 15
-
-    expression                     shift and go to state 30
-    parameter_list                 shift and go to state 31
-
-state 20
-=======
-    LPAREN          shift and go to state 11
-    ID              shift and go to state 13
-    NUMBER          shift and go to state 12
-    STRING          shift and go to state 15
-
-    expression                     shift and go to state 37
-    parameter_list                 shift and go to state 38
-
-state 22
->>>>>>> 3744d873
+    LPAREN          shift and go to state 12
+    ID              shift and go to state 14
+    NUMBER          shift and go to state 11
+    STRING          shift and go to state 16
+
+    parameter_list                 shift and go to state 42
+    expression                     shift and go to state 34
+
+state 25
 
     (22) expression -> LPAREN OP_ADD . parameter_list RPAREN
     (29) parameter_list -> . parameter_list expression
@@ -522,173 +471,24 @@
     (27) expression -> . NUMBER
     (28) expression -> . STRING
 
-<<<<<<< HEAD
-    LPAREN          shift and go to state 14
-    ID              shift and go to state 12
-    NUMBER          shift and go to state 13
-    STRING          shift and go to state 15
-
-    expression                     shift and go to state 30
-    parameter_list                 shift and go to state 32
-
-state 21
-=======
-    LPAREN          shift and go to state 11
-    ID              shift and go to state 13
-    NUMBER          shift and go to state 12
-    STRING          shift and go to state 15
-
-    expression                     shift and go to state 37
-    parameter_list                 shift and go to state 39
-
-state 23
->>>>>>> 3744d873
-
-    (23) expression -> LPAREN OP_SUB . parameter_list RPAREN
-    (29) parameter_list -> . parameter_list expression
-    (30) parameter_list -> . expression
-    (10) expression -> . LPAREN INPUT declaration_list RPAREN
-    (11) expression -> . LPAREN INPUT RPAREN
-    (12) expression -> . LPAREN OUTPUT declaration_list RPAREN
-    (13) expression -> . LPAREN OUTPUT RPAREN
-    (19) expression -> . LPAREN ASSIGN ID expression RPAREN
-    (20) expression -> . LPAREN ID parameter_list RPAREN
-    (21) expression -> . LPAREN ID RPAREN
-    (22) expression -> . LPAREN OP_ADD parameter_list RPAREN
-    (23) expression -> . LPAREN OP_SUB parameter_list RPAREN
-    (24) expression -> . LPAREN OP_MUL parameter_list RPAREN
-    (25) expression -> . LPAREN OP_DIV parameter_list RPAREN
-    (26) expression -> . ID
-    (27) expression -> . NUMBER
-    (28) expression -> . STRING
-
-<<<<<<< HEAD
-    LPAREN          shift and go to state 14
-    ID              shift and go to state 12
-    NUMBER          shift and go to state 13
-    STRING          shift and go to state 15
-
-    expression                     shift and go to state 30
-    parameter_list                 shift and go to state 33
-
-state 22
-
-    (25) expression -> LPAREN OP_DIV . parameter_list RPAREN
-=======
-    LPAREN          shift and go to state 11
-    ID              shift and go to state 13
-    NUMBER          shift and go to state 12
-    STRING          shift and go to state 15
-
-    expression                     shift and go to state 37
-    parameter_list                 shift and go to state 40
-
-state 24
-
-    (20) expression -> LPAREN ID . parameter_list RPAREN
-    (21) expression -> LPAREN ID . RPAREN
->>>>>>> 3744d873
-    (29) parameter_list -> . parameter_list expression
-    (30) parameter_list -> . expression
-    (10) expression -> . LPAREN INPUT declaration_list RPAREN
-    (11) expression -> . LPAREN INPUT RPAREN
-    (12) expression -> . LPAREN OUTPUT declaration_list RPAREN
-    (13) expression -> . LPAREN OUTPUT RPAREN
-    (19) expression -> . LPAREN ASSIGN ID expression RPAREN
-    (20) expression -> . LPAREN ID parameter_list RPAREN
-    (21) expression -> . LPAREN ID RPAREN
-    (22) expression -> . LPAREN OP_ADD parameter_list RPAREN
-    (23) expression -> . LPAREN OP_SUB parameter_list RPAREN
-    (24) expression -> . LPAREN OP_MUL parameter_list RPAREN
-    (25) expression -> . LPAREN OP_DIV parameter_list RPAREN
-    (26) expression -> . ID
-    (27) expression -> . NUMBER
-    (28) expression -> . STRING
-
-<<<<<<< HEAD
-    LPAREN          shift and go to state 14
-    ID              shift and go to state 12
-    NUMBER          shift and go to state 13
-    STRING          shift and go to state 15
-
-    expression                     shift and go to state 30
-    parameter_list                 shift and go to state 34
-
-state 23
-
-    (12) expression -> LPAREN OUTPUT . declaration_list RPAREN
-    (13) expression -> LPAREN OUTPUT . RPAREN
-    (14) declaration_list -> . declaration_list declaration
-    (15) declaration_list -> . declaration
-    (16) declaration -> . LPAREN type ID RPAREN
-    (17) declaration -> . ID
-
-    RPAREN          shift and go to state 36
-    LPAREN          shift and go to state 39
-    ID              shift and go to state 35
-
-    declaration_list               shift and go to state 37
-    declaration                    shift and go to state 38
-
-state 24
-
-    (19) expression -> LPAREN ASSIGN . ID expression RPAREN
-
-    ID              shift and go to state 40
-
-
-state 25
-
-    (24) expression -> LPAREN OP_MUL . parameter_list RPAREN
-=======
-    RPAREN          shift and go to state 41
-    LPAREN          shift and go to state 11
-    ID              shift and go to state 13
-    NUMBER          shift and go to state 12
-    STRING          shift and go to state 15
-
-    expression                     shift and go to state 37
-    parameter_list                 shift and go to state 42
-
-state 25
-
-    (25) expression -> LPAREN OP_DIV . parameter_list RPAREN
->>>>>>> 3744d873
-    (29) parameter_list -> . parameter_list expression
-    (30) parameter_list -> . expression
-    (10) expression -> . LPAREN INPUT declaration_list RPAREN
-    (11) expression -> . LPAREN INPUT RPAREN
-    (12) expression -> . LPAREN OUTPUT declaration_list RPAREN
-    (13) expression -> . LPAREN OUTPUT RPAREN
-    (19) expression -> . LPAREN ASSIGN ID expression RPAREN
-    (20) expression -> . LPAREN ID parameter_list RPAREN
-    (21) expression -> . LPAREN ID RPAREN
-    (22) expression -> . LPAREN OP_ADD parameter_list RPAREN
-    (23) expression -> . LPAREN OP_SUB parameter_list RPAREN
-    (24) expression -> . LPAREN OP_MUL parameter_list RPAREN
-    (25) expression -> . LPAREN OP_DIV parameter_list RPAREN
-    (26) expression -> . ID
-    (27) expression -> . NUMBER
-    (28) expression -> . STRING
-
-<<<<<<< HEAD
-    LPAREN          shift and go to state 14
-    ID              shift and go to state 12
-    NUMBER          shift and go to state 13
-    STRING          shift and go to state 15
-
-    expression                     shift and go to state 30
-    parameter_list                 shift and go to state 41
-=======
-    LPAREN          shift and go to state 11
-    ID              shift and go to state 13
-    NUMBER          shift and go to state 12
-    STRING          shift and go to state 15
-
-    expression                     shift and go to state 37
+    LPAREN          shift and go to state 12
+    ID              shift and go to state 14
+    NUMBER          shift and go to state 11
+    STRING          shift and go to state 16
+
     parameter_list                 shift and go to state 43
+    expression                     shift and go to state 34
 
 state 26
+
+    (7) component -> LBRACE ID expression_list RBRACE .
+
+    LBRACE          reduce using rule 7 (component -> LBRACE ID expression_list RBRACE .)
+    LPAREN          reduce using rule 7 (component -> LBRACE ID expression_list RBRACE .)
+    $end            reduce using rule 7 (component -> LBRACE ID expression_list RBRACE .)
+
+
+state 27
 
     (8) expression_list -> expression_list expression .
 
@@ -698,25 +498,8 @@
     NUMBER          reduce using rule 8 (expression_list -> expression_list expression .)
     STRING          reduce using rule 8 (expression_list -> expression_list expression .)
 
->>>>>>> 3744d873
-
-state 26
-
-    (10) expression -> LPAREN INPUT . declaration_list RPAREN
-    (11) expression -> LPAREN INPUT . RPAREN
-    (14) declaration_list -> . declaration_list declaration
-    (15) declaration_list -> . declaration
-    (16) declaration -> . LPAREN type ID RPAREN
-    (17) declaration -> . ID
-
-    RPAREN          shift and go to state 42
-    LPAREN          shift and go to state 39
-    ID              shift and go to state 35
-
-    declaration_list               shift and go to state 43
-    declaration                    shift and go to state 38
-
-state 27
+
+state 28
 
     (6) import_statement -> LPAREN IMPORT ID RPAREN .
 
@@ -725,29 +508,59 @@
     $end            reduce using rule 6 (import_statement -> LPAREN IMPORT ID RPAREN .)
 
 
-state 28
-
-    (7) component -> LBRACE ID expression_list RBRACE .
-
-    LBRACE          reduce using rule 7 (component -> LBRACE ID expression_list RBRACE .)
-    LPAREN          reduce using rule 7 (component -> LBRACE ID expression_list RBRACE .)
-    $end            reduce using rule 7 (component -> LBRACE ID expression_list RBRACE .)
-
-
 state 29
 
-<<<<<<< HEAD
-    (21) expression -> LPAREN ID RPAREN .
-
-    RPAREN          reduce using rule 21 (expression -> LPAREN ID RPAREN .)
-    LPAREN          reduce using rule 21 (expression -> LPAREN ID RPAREN .)
-    ID              reduce using rule 21 (expression -> LPAREN ID RPAREN .)
-    NUMBER          reduce using rule 21 (expression -> LPAREN ID RPAREN .)
-    STRING          reduce using rule 21 (expression -> LPAREN ID RPAREN .)
-    RBRACE          reduce using rule 21 (expression -> LPAREN ID RPAREN .)
+    (17) declaration -> ID .
+
+    RPAREN          reduce using rule 17 (declaration -> ID .)
+    LPAREN          reduce using rule 17 (declaration -> ID .)
+    ID              reduce using rule 17 (declaration -> ID .)
 
 
 state 30
+
+    (10) expression -> LPAREN INPUT declaration_list . RPAREN
+    (14) declaration_list -> declaration_list . declaration
+    (16) declaration -> . LPAREN type ID RPAREN
+    (17) declaration -> . ID
+
+    RPAREN          shift and go to state 44
+    LPAREN          shift and go to state 33
+    ID              shift and go to state 29
+
+    declaration                    shift and go to state 45
+
+state 31
+
+    (11) expression -> LPAREN INPUT RPAREN .
+
+    RBRACE          reduce using rule 11 (expression -> LPAREN INPUT RPAREN .)
+    LPAREN          reduce using rule 11 (expression -> LPAREN INPUT RPAREN .)
+    ID              reduce using rule 11 (expression -> LPAREN INPUT RPAREN .)
+    NUMBER          reduce using rule 11 (expression -> LPAREN INPUT RPAREN .)
+    STRING          reduce using rule 11 (expression -> LPAREN INPUT RPAREN .)
+    RPAREN          reduce using rule 11 (expression -> LPAREN INPUT RPAREN .)
+
+
+state 32
+
+    (15) declaration_list -> declaration .
+
+    RPAREN          reduce using rule 15 (declaration_list -> declaration .)
+    LPAREN          reduce using rule 15 (declaration_list -> declaration .)
+    ID              reduce using rule 15 (declaration_list -> declaration .)
+
+
+state 33
+
+    (16) declaration -> LPAREN . type ID RPAREN
+    (18) type -> . ID
+
+    ID              shift and go to state 47
+
+    type                           shift and go to state 46
+
+state 34
 
     (30) parameter_list -> expression .
 
@@ -758,7 +571,34 @@
     STRING          reduce using rule 30 (parameter_list -> expression .)
 
 
-state 31
+state 35
+
+    (23) expression -> LPAREN OP_SUB parameter_list . RPAREN
+    (29) parameter_list -> parameter_list . expression
+    (10) expression -> . LPAREN INPUT declaration_list RPAREN
+    (11) expression -> . LPAREN INPUT RPAREN
+    (12) expression -> . LPAREN OUTPUT declaration_list RPAREN
+    (13) expression -> . LPAREN OUTPUT RPAREN
+    (19) expression -> . LPAREN ASSIGN ID expression RPAREN
+    (20) expression -> . LPAREN ID parameter_list RPAREN
+    (21) expression -> . LPAREN ID RPAREN
+    (22) expression -> . LPAREN OP_ADD parameter_list RPAREN
+    (23) expression -> . LPAREN OP_SUB parameter_list RPAREN
+    (24) expression -> . LPAREN OP_MUL parameter_list RPAREN
+    (25) expression -> . LPAREN OP_DIV parameter_list RPAREN
+    (26) expression -> . ID
+    (27) expression -> . NUMBER
+    (28) expression -> . STRING
+
+    RPAREN          shift and go to state 49
+    LPAREN          shift and go to state 12
+    ID              shift and go to state 14
+    NUMBER          shift and go to state 11
+    STRING          shift and go to state 16
+
+    expression                     shift and go to state 48
+
+state 36
 
     (20) expression -> LPAREN ID parameter_list . RPAREN
     (29) parameter_list -> parameter_list . expression
@@ -777,407 +617,104 @@
     (27) expression -> . NUMBER
     (28) expression -> . STRING
 
-    RPAREN          shift and go to state 44
-    LPAREN          shift and go to state 14
-    ID              shift and go to state 12
-    NUMBER          shift and go to state 13
-    STRING          shift and go to state 15
-
-    expression                     shift and go to state 45
-
-state 32
-
-    (22) expression -> LPAREN OP_ADD parameter_list . RPAREN
+    RPAREN          shift and go to state 50
+    LPAREN          shift and go to state 12
+    ID              shift and go to state 14
+    NUMBER          shift and go to state 11
+    STRING          shift and go to state 16
+
+    expression                     shift and go to state 48
+
+state 37
+
+    (21) expression -> LPAREN ID RPAREN .
+
+    RBRACE          reduce using rule 21 (expression -> LPAREN ID RPAREN .)
+    LPAREN          reduce using rule 21 (expression -> LPAREN ID RPAREN .)
+    ID              reduce using rule 21 (expression -> LPAREN ID RPAREN .)
+    NUMBER          reduce using rule 21 (expression -> LPAREN ID RPAREN .)
+    STRING          reduce using rule 21 (expression -> LPAREN ID RPAREN .)
+    RPAREN          reduce using rule 21 (expression -> LPAREN ID RPAREN .)
+
+
+state 38
+
+    (19) expression -> LPAREN ASSIGN ID . expression RPAREN
+    (10) expression -> . LPAREN INPUT declaration_list RPAREN
+    (11) expression -> . LPAREN INPUT RPAREN
+    (12) expression -> . LPAREN OUTPUT declaration_list RPAREN
+    (13) expression -> . LPAREN OUTPUT RPAREN
+    (19) expression -> . LPAREN ASSIGN ID expression RPAREN
+    (20) expression -> . LPAREN ID parameter_list RPAREN
+    (21) expression -> . LPAREN ID RPAREN
+    (22) expression -> . LPAREN OP_ADD parameter_list RPAREN
+    (23) expression -> . LPAREN OP_SUB parameter_list RPAREN
+    (24) expression -> . LPAREN OP_MUL parameter_list RPAREN
+    (25) expression -> . LPAREN OP_DIV parameter_list RPAREN
+    (26) expression -> . ID
+    (27) expression -> . NUMBER
+    (28) expression -> . STRING
+
+    LPAREN          shift and go to state 12
+    ID              shift and go to state 14
+    NUMBER          shift and go to state 11
+    STRING          shift and go to state 16
+
+    expression                     shift and go to state 51
+
+state 39
+
+    (24) expression -> LPAREN OP_MUL parameter_list . RPAREN
     (29) parameter_list -> parameter_list . expression
-=======
-    (16) declaration -> LPAREN . type ID RPAREN
-    (18) type -> . ID
-
-    ID              shift and go to state 44
-
-    type                           shift and go to state 45
-
-state 30
-
-    (15) declaration_list -> declaration .
-
-    RPAREN          reduce using rule 15 (declaration_list -> declaration .)
-    LPAREN          reduce using rule 15 (declaration_list -> declaration .)
-    ID              reduce using rule 15 (declaration_list -> declaration .)
-
-
-state 31
-
-    (17) declaration -> ID .
-
-    RPAREN          reduce using rule 17 (declaration -> ID .)
-    LPAREN          reduce using rule 17 (declaration -> ID .)
-    ID              reduce using rule 17 (declaration -> ID .)
-
-
-state 32
-
-    (10) expression -> LPAREN INPUT declaration_list . RPAREN
+    (10) expression -> . LPAREN INPUT declaration_list RPAREN
+    (11) expression -> . LPAREN INPUT RPAREN
+    (12) expression -> . LPAREN OUTPUT declaration_list RPAREN
+    (13) expression -> . LPAREN OUTPUT RPAREN
+    (19) expression -> . LPAREN ASSIGN ID expression RPAREN
+    (20) expression -> . LPAREN ID parameter_list RPAREN
+    (21) expression -> . LPAREN ID RPAREN
+    (22) expression -> . LPAREN OP_ADD parameter_list RPAREN
+    (23) expression -> . LPAREN OP_SUB parameter_list RPAREN
+    (24) expression -> . LPAREN OP_MUL parameter_list RPAREN
+    (25) expression -> . LPAREN OP_DIV parameter_list RPAREN
+    (26) expression -> . ID
+    (27) expression -> . NUMBER
+    (28) expression -> . STRING
+
+    RPAREN          shift and go to state 52
+    LPAREN          shift and go to state 12
+    ID              shift and go to state 14
+    NUMBER          shift and go to state 11
+    STRING          shift and go to state 16
+
+    expression                     shift and go to state 48
+
+state 40
+
+    (12) expression -> LPAREN OUTPUT declaration_list . RPAREN
     (14) declaration_list -> declaration_list . declaration
     (16) declaration -> . LPAREN type ID RPAREN
     (17) declaration -> . ID
 
-    RPAREN          shift and go to state 47
-    LPAREN          shift and go to state 29
-    ID              shift and go to state 31
-
-    declaration                    shift and go to state 46
-
-state 33
-
-    (11) expression -> LPAREN INPUT RPAREN .
-
-    RPAREN          reduce using rule 11 (expression -> LPAREN INPUT RPAREN .)
-    LPAREN          reduce using rule 11 (expression -> LPAREN INPUT RPAREN .)
-    ID              reduce using rule 11 (expression -> LPAREN INPUT RPAREN .)
-    NUMBER          reduce using rule 11 (expression -> LPAREN INPUT RPAREN .)
-    STRING          reduce using rule 11 (expression -> LPAREN INPUT RPAREN .)
-    RBRACE          reduce using rule 11 (expression -> LPAREN INPUT RPAREN .)
-
-
-state 34
-
-    (19) expression -> LPAREN ASSIGN ID . expression RPAREN
->>>>>>> 3744d873
-    (10) expression -> . LPAREN INPUT declaration_list RPAREN
-    (11) expression -> . LPAREN INPUT RPAREN
-    (12) expression -> . LPAREN OUTPUT declaration_list RPAREN
-    (13) expression -> . LPAREN OUTPUT RPAREN
-    (19) expression -> . LPAREN ASSIGN ID expression RPAREN
-    (20) expression -> . LPAREN ID parameter_list RPAREN
-    (21) expression -> . LPAREN ID RPAREN
-    (22) expression -> . LPAREN OP_ADD parameter_list RPAREN
-    (23) expression -> . LPAREN OP_SUB parameter_list RPAREN
-    (24) expression -> . LPAREN OP_MUL parameter_list RPAREN
-    (25) expression -> . LPAREN OP_DIV parameter_list RPAREN
-    (26) expression -> . ID
-    (27) expression -> . NUMBER
-    (28) expression -> . STRING
-
-<<<<<<< HEAD
-    RPAREN          shift and go to state 46
-    LPAREN          shift and go to state 14
-    ID              shift and go to state 12
-    NUMBER          shift and go to state 13
-    STRING          shift and go to state 15
-
-    expression                     shift and go to state 45
-
-state 33
-
-    (23) expression -> LPAREN OP_SUB parameter_list . RPAREN
-    (29) parameter_list -> parameter_list . expression
-    (10) expression -> . LPAREN INPUT declaration_list RPAREN
-    (11) expression -> . LPAREN INPUT RPAREN
-    (12) expression -> . LPAREN OUTPUT declaration_list RPAREN
-    (13) expression -> . LPAREN OUTPUT RPAREN
-    (19) expression -> . LPAREN ASSIGN ID expression RPAREN
-    (20) expression -> . LPAREN ID parameter_list RPAREN
-    (21) expression -> . LPAREN ID RPAREN
-    (22) expression -> . LPAREN OP_ADD parameter_list RPAREN
-    (23) expression -> . LPAREN OP_SUB parameter_list RPAREN
-    (24) expression -> . LPAREN OP_MUL parameter_list RPAREN
-    (25) expression -> . LPAREN OP_DIV parameter_list RPAREN
-    (26) expression -> . ID
-    (27) expression -> . NUMBER
-    (28) expression -> . STRING
-
-    RPAREN          shift and go to state 47
-    LPAREN          shift and go to state 14
-    ID              shift and go to state 12
-    NUMBER          shift and go to state 13
-    STRING          shift and go to state 15
-
-    expression                     shift and go to state 45
-
-state 34
-
-    (25) expression -> LPAREN OP_DIV parameter_list . RPAREN
-    (29) parameter_list -> parameter_list . expression
-    (10) expression -> . LPAREN INPUT declaration_list RPAREN
-    (11) expression -> . LPAREN INPUT RPAREN
-    (12) expression -> . LPAREN OUTPUT declaration_list RPAREN
-    (13) expression -> . LPAREN OUTPUT RPAREN
-    (19) expression -> . LPAREN ASSIGN ID expression RPAREN
-    (20) expression -> . LPAREN ID parameter_list RPAREN
-    (21) expression -> . LPAREN ID RPAREN
-    (22) expression -> . LPAREN OP_ADD parameter_list RPAREN
-    (23) expression -> . LPAREN OP_SUB parameter_list RPAREN
-    (24) expression -> . LPAREN OP_MUL parameter_list RPAREN
-    (25) expression -> . LPAREN OP_DIV parameter_list RPAREN
-    (26) expression -> . ID
-    (27) expression -> . NUMBER
-    (28) expression -> . STRING
-
-    RPAREN          shift and go to state 48
-    LPAREN          shift and go to state 14
-    ID              shift and go to state 12
-    NUMBER          shift and go to state 13
-    STRING          shift and go to state 15
-
-    expression                     shift and go to state 45
-
-state 35
-
-    (17) declaration -> ID .
-
-    RPAREN          reduce using rule 17 (declaration -> ID .)
-    LPAREN          reduce using rule 17 (declaration -> ID .)
-    ID              reduce using rule 17 (declaration -> ID .)
-
-
-state 36
+    RPAREN          shift and go to state 53
+    LPAREN          shift and go to state 33
+    ID              shift and go to state 29
+
+    declaration                    shift and go to state 45
+
+state 41
 
     (13) expression -> LPAREN OUTPUT RPAREN .
 
-    RPAREN          reduce using rule 13 (expression -> LPAREN OUTPUT RPAREN .)
+    RBRACE          reduce using rule 13 (expression -> LPAREN OUTPUT RPAREN .)
     LPAREN          reduce using rule 13 (expression -> LPAREN OUTPUT RPAREN .)
     ID              reduce using rule 13 (expression -> LPAREN OUTPUT RPAREN .)
     NUMBER          reduce using rule 13 (expression -> LPAREN OUTPUT RPAREN .)
     STRING          reduce using rule 13 (expression -> LPAREN OUTPUT RPAREN .)
-    RBRACE          reduce using rule 13 (expression -> LPAREN OUTPUT RPAREN .)
-
-
-state 37
-
-=======
-    LPAREN          shift and go to state 11
-    ID              shift and go to state 13
-    NUMBER          shift and go to state 12
-    STRING          shift and go to state 15
-
-    expression                     shift and go to state 48
-
-state 35
-
->>>>>>> 3744d873
-    (12) expression -> LPAREN OUTPUT declaration_list . RPAREN
-    (14) declaration_list -> declaration_list . declaration
-    (16) declaration -> . LPAREN type ID RPAREN
-    (17) declaration -> . ID
-
-    RPAREN          shift and go to state 49
-<<<<<<< HEAD
-    LPAREN          shift and go to state 39
-    ID              shift and go to state 35
-=======
-    LPAREN          shift and go to state 29
-    ID              shift and go to state 31
->>>>>>> 3744d873
-
-    declaration                    shift and go to state 46
-
-state 36
-
-<<<<<<< HEAD
-    (15) declaration_list -> declaration .
-
-    RPAREN          reduce using rule 15 (declaration_list -> declaration .)
-    LPAREN          reduce using rule 15 (declaration_list -> declaration .)
-    ID              reduce using rule 15 (declaration_list -> declaration .)
-=======
-    (13) expression -> LPAREN OUTPUT RPAREN .
-
     RPAREN          reduce using rule 13 (expression -> LPAREN OUTPUT RPAREN .)
-    LPAREN          reduce using rule 13 (expression -> LPAREN OUTPUT RPAREN .)
-    ID              reduce using rule 13 (expression -> LPAREN OUTPUT RPAREN .)
-    NUMBER          reduce using rule 13 (expression -> LPAREN OUTPUT RPAREN .)
-    STRING          reduce using rule 13 (expression -> LPAREN OUTPUT RPAREN .)
-    RBRACE          reduce using rule 13 (expression -> LPAREN OUTPUT RPAREN .)
->>>>>>> 3744d873
-
-
-state 37
-
-<<<<<<< HEAD
-    (16) declaration -> LPAREN . type ID RPAREN
-    (18) type -> . ID
-
-    ID              shift and go to state 51
-
-    type                           shift and go to state 52
-=======
-    (30) parameter_list -> expression .
-
-    RPAREN          reduce using rule 30 (parameter_list -> expression .)
-    LPAREN          reduce using rule 30 (parameter_list -> expression .)
-    ID              reduce using rule 30 (parameter_list -> expression .)
-    NUMBER          reduce using rule 30 (parameter_list -> expression .)
-    STRING          reduce using rule 30 (parameter_list -> expression .)
-
->>>>>>> 3744d873
-
-state 38
-
-<<<<<<< HEAD
-    (19) expression -> LPAREN ASSIGN ID . expression RPAREN
-=======
-    (24) expression -> LPAREN OP_MUL parameter_list . RPAREN
-    (29) parameter_list -> parameter_list . expression
->>>>>>> 3744d873
-    (10) expression -> . LPAREN INPUT declaration_list RPAREN
-    (11) expression -> . LPAREN INPUT RPAREN
-    (12) expression -> . LPAREN OUTPUT declaration_list RPAREN
-    (13) expression -> . LPAREN OUTPUT RPAREN
-    (19) expression -> . LPAREN ASSIGN ID expression RPAREN
-    (20) expression -> . LPAREN ID parameter_list RPAREN
-    (21) expression -> . LPAREN ID RPAREN
-    (22) expression -> . LPAREN OP_ADD parameter_list RPAREN
-    (23) expression -> . LPAREN OP_SUB parameter_list RPAREN
-    (24) expression -> . LPAREN OP_MUL parameter_list RPAREN
-    (25) expression -> . LPAREN OP_DIV parameter_list RPAREN
-    (26) expression -> . ID
-    (27) expression -> . NUMBER
-    (28) expression -> . STRING
-
-<<<<<<< HEAD
-    LPAREN          shift and go to state 14
-    ID              shift and go to state 12
-    NUMBER          shift and go to state 13
-    STRING          shift and go to state 15
-
-    expression                     shift and go to state 53
-=======
-    RPAREN          shift and go to state 51
-    LPAREN          shift and go to state 11
-    ID              shift and go to state 13
-    NUMBER          shift and go to state 12
-    STRING          shift and go to state 15
-
-    expression                     shift and go to state 50
->>>>>>> 3744d873
-
-state 41
-
-<<<<<<< HEAD
-    (24) expression -> LPAREN OP_MUL parameter_list . RPAREN
-=======
-    (22) expression -> LPAREN OP_ADD parameter_list . RPAREN
->>>>>>> 3744d873
-    (29) parameter_list -> parameter_list . expression
-    (10) expression -> . LPAREN INPUT declaration_list RPAREN
-    (11) expression -> . LPAREN INPUT RPAREN
-    (12) expression -> . LPAREN OUTPUT declaration_list RPAREN
-    (13) expression -> . LPAREN OUTPUT RPAREN
-    (19) expression -> . LPAREN ASSIGN ID expression RPAREN
-    (20) expression -> . LPAREN ID parameter_list RPAREN
-    (21) expression -> . LPAREN ID RPAREN
-    (22) expression -> . LPAREN OP_ADD parameter_list RPAREN
-    (23) expression -> . LPAREN OP_SUB parameter_list RPAREN
-    (24) expression -> . LPAREN OP_MUL parameter_list RPAREN
-    (25) expression -> . LPAREN OP_DIV parameter_list RPAREN
-    (26) expression -> . ID
-    (27) expression -> . NUMBER
-    (28) expression -> . STRING
-
-<<<<<<< HEAD
-    RPAREN          shift and go to state 54
-    LPAREN          shift and go to state 14
-    ID              shift and go to state 12
-    NUMBER          shift and go to state 13
-    STRING          shift and go to state 15
-
-    expression                     shift and go to state 45
-=======
-    RPAREN          shift and go to state 52
-    LPAREN          shift and go to state 11
-    ID              shift and go to state 13
-    NUMBER          shift and go to state 12
-    STRING          shift and go to state 15
-
-    expression                     shift and go to state 50
->>>>>>> 3744d873
+
 
 state 42
-
-    (23) expression -> LPAREN OP_SUB parameter_list . RPAREN
-    (29) parameter_list -> parameter_list . expression
-    (10) expression -> . LPAREN INPUT declaration_list RPAREN
-    (11) expression -> . LPAREN INPUT RPAREN
-    (12) expression -> . LPAREN OUTPUT declaration_list RPAREN
-    (13) expression -> . LPAREN OUTPUT RPAREN
-    (19) expression -> . LPAREN ASSIGN ID expression RPAREN
-    (20) expression -> . LPAREN ID parameter_list RPAREN
-    (21) expression -> . LPAREN ID RPAREN
-    (22) expression -> . LPAREN OP_ADD parameter_list RPAREN
-    (23) expression -> . LPAREN OP_SUB parameter_list RPAREN
-    (24) expression -> . LPAREN OP_MUL parameter_list RPAREN
-    (25) expression -> . LPAREN OP_DIV parameter_list RPAREN
-    (26) expression -> . ID
-    (27) expression -> . NUMBER
-    (28) expression -> . STRING
-
-    RPAREN          shift and go to state 53
-    LPAREN          shift and go to state 11
-    ID              shift and go to state 13
-    NUMBER          shift and go to state 12
-    STRING          shift and go to state 15
-
-    expression                     shift and go to state 50
-
-state 43
-
-    (21) expression -> LPAREN ID RPAREN .
-
-<<<<<<< HEAD
-    RPAREN          shift and go to state 55
-    LPAREN          shift and go to state 39
-    ID              shift and go to state 35
-
-    declaration                    shift and go to state 50
-
-state 44
-
-    (20) expression -> LPAREN ID parameter_list RPAREN .
-
-    RPAREN          reduce using rule 20 (expression -> LPAREN ID parameter_list RPAREN .)
-    LPAREN          reduce using rule 20 (expression -> LPAREN ID parameter_list RPAREN .)
-    ID              reduce using rule 20 (expression -> LPAREN ID parameter_list RPAREN .)
-    NUMBER          reduce using rule 20 (expression -> LPAREN ID parameter_list RPAREN .)
-    STRING          reduce using rule 20 (expression -> LPAREN ID parameter_list RPAREN .)
-    RBRACE          reduce using rule 20 (expression -> LPAREN ID parameter_list RPAREN .)
-=======
-    RPAREN          reduce using rule 21 (expression -> LPAREN ID RPAREN .)
-    LPAREN          reduce using rule 21 (expression -> LPAREN ID RPAREN .)
-    ID              reduce using rule 21 (expression -> LPAREN ID RPAREN .)
-    NUMBER          reduce using rule 21 (expression -> LPAREN ID RPAREN .)
-    STRING          reduce using rule 21 (expression -> LPAREN ID RPAREN .)
-    RBRACE          reduce using rule 21 (expression -> LPAREN ID RPAREN .)
-
-
-state 42
-
-    (20) expression -> LPAREN ID parameter_list . RPAREN
-    (29) parameter_list -> parameter_list . expression
-    (10) expression -> . LPAREN INPUT declaration_list RPAREN
-    (11) expression -> . LPAREN INPUT RPAREN
-    (12) expression -> . LPAREN OUTPUT declaration_list RPAREN
-    (13) expression -> . LPAREN OUTPUT RPAREN
-    (19) expression -> . LPAREN ASSIGN ID expression RPAREN
-    (20) expression -> . LPAREN ID parameter_list RPAREN
-    (21) expression -> . LPAREN ID RPAREN
-    (22) expression -> . LPAREN OP_ADD parameter_list RPAREN
-    (23) expression -> . LPAREN OP_SUB parameter_list RPAREN
-    (24) expression -> . LPAREN OP_MUL parameter_list RPAREN
-    (25) expression -> . LPAREN OP_DIV parameter_list RPAREN
-    (26) expression -> . ID
-    (27) expression -> . NUMBER
-    (28) expression -> . STRING
-
-    RPAREN          shift and go to state 54
-    LPAREN          shift and go to state 11
-    ID              shift and go to state 13
-    NUMBER          shift and go to state 12
-    STRING          shift and go to state 15
-
-    expression                     shift and go to state 50
-
-state 43
 
     (25) expression -> LPAREN OP_DIV parameter_list . RPAREN
     (29) parameter_list -> parameter_list . expression
@@ -1196,74 +733,78 @@
     (27) expression -> . NUMBER
     (28) expression -> . STRING
 
+    RPAREN          shift and go to state 54
+    LPAREN          shift and go to state 12
+    ID              shift and go to state 14
+    NUMBER          shift and go to state 11
+    STRING          shift and go to state 16
+
+    expression                     shift and go to state 48
+
+state 43
+
+    (22) expression -> LPAREN OP_ADD parameter_list . RPAREN
+    (29) parameter_list -> parameter_list . expression
+    (10) expression -> . LPAREN INPUT declaration_list RPAREN
+    (11) expression -> . LPAREN INPUT RPAREN
+    (12) expression -> . LPAREN OUTPUT declaration_list RPAREN
+    (13) expression -> . LPAREN OUTPUT RPAREN
+    (19) expression -> . LPAREN ASSIGN ID expression RPAREN
+    (20) expression -> . LPAREN ID parameter_list RPAREN
+    (21) expression -> . LPAREN ID RPAREN
+    (22) expression -> . LPAREN OP_ADD parameter_list RPAREN
+    (23) expression -> . LPAREN OP_SUB parameter_list RPAREN
+    (24) expression -> . LPAREN OP_MUL parameter_list RPAREN
+    (25) expression -> . LPAREN OP_DIV parameter_list RPAREN
+    (26) expression -> . ID
+    (27) expression -> . NUMBER
+    (28) expression -> . STRING
+
     RPAREN          shift and go to state 55
-    LPAREN          shift and go to state 11
-    ID              shift and go to state 13
-    NUMBER          shift and go to state 12
-    STRING          shift and go to state 15
-
-    expression                     shift and go to state 50
+    LPAREN          shift and go to state 12
+    ID              shift and go to state 14
+    NUMBER          shift and go to state 11
+    STRING          shift and go to state 16
+
+    expression                     shift and go to state 48
 
 state 44
 
-    (18) type -> ID .
-
-    ID              reduce using rule 18 (type -> ID .)
->>>>>>> 3744d873
-
-
-state 45
-
-<<<<<<< HEAD
-=======
-    (16) declaration -> LPAREN type . ID RPAREN
-
-    ID              shift and go to state 56
-
-
-state 46
-
-    (14) declaration_list -> declaration_list declaration .
-
-    RPAREN          reduce using rule 14 (declaration_list -> declaration_list declaration .)
-    LPAREN          reduce using rule 14 (declaration_list -> declaration_list declaration .)
-    ID              reduce using rule 14 (declaration_list -> declaration_list declaration .)
-
-
-state 47
-
     (10) expression -> LPAREN INPUT declaration_list RPAREN .
 
-    RPAREN          reduce using rule 10 (expression -> LPAREN INPUT declaration_list RPAREN .)
+    RBRACE          reduce using rule 10 (expression -> LPAREN INPUT declaration_list RPAREN .)
     LPAREN          reduce using rule 10 (expression -> LPAREN INPUT declaration_list RPAREN .)
     ID              reduce using rule 10 (expression -> LPAREN INPUT declaration_list RPAREN .)
     NUMBER          reduce using rule 10 (expression -> LPAREN INPUT declaration_list RPAREN .)
     STRING          reduce using rule 10 (expression -> LPAREN INPUT declaration_list RPAREN .)
-    RBRACE          reduce using rule 10 (expression -> LPAREN INPUT declaration_list RPAREN .)
+    RPAREN          reduce using rule 10 (expression -> LPAREN INPUT declaration_list RPAREN .)
+
+
+state 45
+
+    (14) declaration_list -> declaration_list declaration .
+
+    RPAREN          reduce using rule 14 (declaration_list -> declaration_list declaration .)
+    LPAREN          reduce using rule 14 (declaration_list -> declaration_list declaration .)
+    ID              reduce using rule 14 (declaration_list -> declaration_list declaration .)
+
+
+state 46
+
+    (16) declaration -> LPAREN type . ID RPAREN
+
+    ID              shift and go to state 56
+
+
+state 47
+
+    (18) type -> ID .
+
+    ID              reduce using rule 18 (type -> ID .)
 
 
 state 48
 
-    (19) expression -> LPAREN ASSIGN ID expression . RPAREN
-
-    RPAREN          shift and go to state 57
-
-
-state 49
-
-    (12) expression -> LPAREN OUTPUT declaration_list RPAREN .
-
-    RPAREN          reduce using rule 12 (expression -> LPAREN OUTPUT declaration_list RPAREN .)
-    LPAREN          reduce using rule 12 (expression -> LPAREN OUTPUT declaration_list RPAREN .)
-    ID              reduce using rule 12 (expression -> LPAREN OUTPUT declaration_list RPAREN .)
-    NUMBER          reduce using rule 12 (expression -> LPAREN OUTPUT declaration_list RPAREN .)
-    STRING          reduce using rule 12 (expression -> LPAREN OUTPUT declaration_list RPAREN .)
-    RBRACE          reduce using rule 12 (expression -> LPAREN OUTPUT declaration_list RPAREN .)
-
-
-state 50
-
->>>>>>> 3744d873
     (29) parameter_list -> parameter_list expression .
 
     RPAREN          reduce using rule 29 (parameter_list -> parameter_list expression .)
@@ -1273,143 +814,83 @@
     STRING          reduce using rule 29 (parameter_list -> parameter_list expression .)
 
 
-<<<<<<< HEAD
-state 46
-=======
+state 49
+
+    (23) expression -> LPAREN OP_SUB parameter_list RPAREN .
+
+    RBRACE          reduce using rule 23 (expression -> LPAREN OP_SUB parameter_list RPAREN .)
+    LPAREN          reduce using rule 23 (expression -> LPAREN OP_SUB parameter_list RPAREN .)
+    ID              reduce using rule 23 (expression -> LPAREN OP_SUB parameter_list RPAREN .)
+    NUMBER          reduce using rule 23 (expression -> LPAREN OP_SUB parameter_list RPAREN .)
+    STRING          reduce using rule 23 (expression -> LPAREN OP_SUB parameter_list RPAREN .)
+    RPAREN          reduce using rule 23 (expression -> LPAREN OP_SUB parameter_list RPAREN .)
+
+
+state 50
+
+    (20) expression -> LPAREN ID parameter_list RPAREN .
+
+    RBRACE          reduce using rule 20 (expression -> LPAREN ID parameter_list RPAREN .)
+    LPAREN          reduce using rule 20 (expression -> LPAREN ID parameter_list RPAREN .)
+    ID              reduce using rule 20 (expression -> LPAREN ID parameter_list RPAREN .)
+    NUMBER          reduce using rule 20 (expression -> LPAREN ID parameter_list RPAREN .)
+    STRING          reduce using rule 20 (expression -> LPAREN ID parameter_list RPAREN .)
+    RPAREN          reduce using rule 20 (expression -> LPAREN ID parameter_list RPAREN .)
+
+
 state 51
 
+    (19) expression -> LPAREN ASSIGN ID expression . RPAREN
+
+    RPAREN          shift and go to state 57
+
+
+state 52
+
     (24) expression -> LPAREN OP_MUL parameter_list RPAREN .
 
-    RPAREN          reduce using rule 24 (expression -> LPAREN OP_MUL parameter_list RPAREN .)
+    RBRACE          reduce using rule 24 (expression -> LPAREN OP_MUL parameter_list RPAREN .)
     LPAREN          reduce using rule 24 (expression -> LPAREN OP_MUL parameter_list RPAREN .)
     ID              reduce using rule 24 (expression -> LPAREN OP_MUL parameter_list RPAREN .)
     NUMBER          reduce using rule 24 (expression -> LPAREN OP_MUL parameter_list RPAREN .)
     STRING          reduce using rule 24 (expression -> LPAREN OP_MUL parameter_list RPAREN .)
-    RBRACE          reduce using rule 24 (expression -> LPAREN OP_MUL parameter_list RPAREN .)
-
-
-state 52
->>>>>>> 3744d873
+    RPAREN          reduce using rule 24 (expression -> LPAREN OP_MUL parameter_list RPAREN .)
+
+
+state 53
+
+    (12) expression -> LPAREN OUTPUT declaration_list RPAREN .
+
+    RBRACE          reduce using rule 12 (expression -> LPAREN OUTPUT declaration_list RPAREN .)
+    LPAREN          reduce using rule 12 (expression -> LPAREN OUTPUT declaration_list RPAREN .)
+    ID              reduce using rule 12 (expression -> LPAREN OUTPUT declaration_list RPAREN .)
+    NUMBER          reduce using rule 12 (expression -> LPAREN OUTPUT declaration_list RPAREN .)
+    STRING          reduce using rule 12 (expression -> LPAREN OUTPUT declaration_list RPAREN .)
+    RPAREN          reduce using rule 12 (expression -> LPAREN OUTPUT declaration_list RPAREN .)
+
+
+state 54
+
+    (25) expression -> LPAREN OP_DIV parameter_list RPAREN .
+
+    RBRACE          reduce using rule 25 (expression -> LPAREN OP_DIV parameter_list RPAREN .)
+    LPAREN          reduce using rule 25 (expression -> LPAREN OP_DIV parameter_list RPAREN .)
+    ID              reduce using rule 25 (expression -> LPAREN OP_DIV parameter_list RPAREN .)
+    NUMBER          reduce using rule 25 (expression -> LPAREN OP_DIV parameter_list RPAREN .)
+    STRING          reduce using rule 25 (expression -> LPAREN OP_DIV parameter_list RPAREN .)
+    RPAREN          reduce using rule 25 (expression -> LPAREN OP_DIV parameter_list RPAREN .)
+
+
+state 55
 
     (22) expression -> LPAREN OP_ADD parameter_list RPAREN .
 
-    RPAREN          reduce using rule 22 (expression -> LPAREN OP_ADD parameter_list RPAREN .)
+    RBRACE          reduce using rule 22 (expression -> LPAREN OP_ADD parameter_list RPAREN .)
     LPAREN          reduce using rule 22 (expression -> LPAREN OP_ADD parameter_list RPAREN .)
     ID              reduce using rule 22 (expression -> LPAREN OP_ADD parameter_list RPAREN .)
     NUMBER          reduce using rule 22 (expression -> LPAREN OP_ADD parameter_list RPAREN .)
     STRING          reduce using rule 22 (expression -> LPAREN OP_ADD parameter_list RPAREN .)
-    RBRACE          reduce using rule 22 (expression -> LPAREN OP_ADD parameter_list RPAREN .)
-
-
-<<<<<<< HEAD
-state 47
-=======
-state 53
->>>>>>> 3744d873
-
-    (23) expression -> LPAREN OP_SUB parameter_list RPAREN .
-
-    RPAREN          reduce using rule 23 (expression -> LPAREN OP_SUB parameter_list RPAREN .)
-    LPAREN          reduce using rule 23 (expression -> LPAREN OP_SUB parameter_list RPAREN .)
-    ID              reduce using rule 23 (expression -> LPAREN OP_SUB parameter_list RPAREN .)
-    NUMBER          reduce using rule 23 (expression -> LPAREN OP_SUB parameter_list RPAREN .)
-    STRING          reduce using rule 23 (expression -> LPAREN OP_SUB parameter_list RPAREN .)
-    RBRACE          reduce using rule 23 (expression -> LPAREN OP_SUB parameter_list RPAREN .)
-
-
-<<<<<<< HEAD
-state 48
-
-    (25) expression -> LPAREN OP_DIV parameter_list RPAREN .
-
-    RPAREN          reduce using rule 25 (expression -> LPAREN OP_DIV parameter_list RPAREN .)
-    LPAREN          reduce using rule 25 (expression -> LPAREN OP_DIV parameter_list RPAREN .)
-    ID              reduce using rule 25 (expression -> LPAREN OP_DIV parameter_list RPAREN .)
-    NUMBER          reduce using rule 25 (expression -> LPAREN OP_DIV parameter_list RPAREN .)
-    STRING          reduce using rule 25 (expression -> LPAREN OP_DIV parameter_list RPAREN .)
-    RBRACE          reduce using rule 25 (expression -> LPAREN OP_DIV parameter_list RPAREN .)
-
-
-state 49
-
-    (12) expression -> LPAREN OUTPUT declaration_list RPAREN .
-
-    RPAREN          reduce using rule 12 (expression -> LPAREN OUTPUT declaration_list RPAREN .)
-    LPAREN          reduce using rule 12 (expression -> LPAREN OUTPUT declaration_list RPAREN .)
-    ID              reduce using rule 12 (expression -> LPAREN OUTPUT declaration_list RPAREN .)
-    NUMBER          reduce using rule 12 (expression -> LPAREN OUTPUT declaration_list RPAREN .)
-    STRING          reduce using rule 12 (expression -> LPAREN OUTPUT declaration_list RPAREN .)
-    RBRACE          reduce using rule 12 (expression -> LPAREN OUTPUT declaration_list RPAREN .)
-
-
-state 50
-
-    (14) declaration_list -> declaration_list declaration .
-
-    RPAREN          reduce using rule 14 (declaration_list -> declaration_list declaration .)
-    LPAREN          reduce using rule 14 (declaration_list -> declaration_list declaration .)
-    ID              reduce using rule 14 (declaration_list -> declaration_list declaration .)
-
-
-state 51
-
-    (18) type -> ID .
-
-    ID              reduce using rule 18 (type -> ID .)
-
-
-state 52
-
-    (16) declaration -> LPAREN type . ID RPAREN
-
-    ID              shift and go to state 56
-
-
-state 53
-
-    (19) expression -> LPAREN ASSIGN ID expression . RPAREN
-
-    RPAREN          shift and go to state 57
-
-
-state 54
-=======
-state 54
-
-    (20) expression -> LPAREN ID parameter_list RPAREN .
->>>>>>> 3744d873
-
-    RPAREN          reduce using rule 20 (expression -> LPAREN ID parameter_list RPAREN .)
-    LPAREN          reduce using rule 20 (expression -> LPAREN ID parameter_list RPAREN .)
-    ID              reduce using rule 20 (expression -> LPAREN ID parameter_list RPAREN .)
-    NUMBER          reduce using rule 20 (expression -> LPAREN ID parameter_list RPAREN .)
-    STRING          reduce using rule 20 (expression -> LPAREN ID parameter_list RPAREN .)
-    RBRACE          reduce using rule 20 (expression -> LPAREN ID parameter_list RPAREN .)
-
-
-state 55
-
-<<<<<<< HEAD
-state 55
-
-    (10) expression -> LPAREN INPUT declaration_list RPAREN .
-
-    RPAREN          reduce using rule 10 (expression -> LPAREN INPUT declaration_list RPAREN .)
-    LPAREN          reduce using rule 10 (expression -> LPAREN INPUT declaration_list RPAREN .)
-    ID              reduce using rule 10 (expression -> LPAREN INPUT declaration_list RPAREN .)
-    NUMBER          reduce using rule 10 (expression -> LPAREN INPUT declaration_list RPAREN .)
-    STRING          reduce using rule 10 (expression -> LPAREN INPUT declaration_list RPAREN .)
-    RBRACE          reduce using rule 10 (expression -> LPAREN INPUT declaration_list RPAREN .)
-=======
-    (25) expression -> LPAREN OP_DIV parameter_list RPAREN .
-
-    RPAREN          reduce using rule 25 (expression -> LPAREN OP_DIV parameter_list RPAREN .)
-    LPAREN          reduce using rule 25 (expression -> LPAREN OP_DIV parameter_list RPAREN .)
-    ID              reduce using rule 25 (expression -> LPAREN OP_DIV parameter_list RPAREN .)
-    NUMBER          reduce using rule 25 (expression -> LPAREN OP_DIV parameter_list RPAREN .)
-    STRING          reduce using rule 25 (expression -> LPAREN OP_DIV parameter_list RPAREN .)
-    RBRACE          reduce using rule 25 (expression -> LPAREN OP_DIV parameter_list RPAREN .)
->>>>>>> 3744d873
+    RPAREN          reduce using rule 22 (expression -> LPAREN OP_ADD parameter_list RPAREN .)
 
 
 state 56
@@ -1423,12 +904,12 @@
 
     (19) expression -> LPAREN ASSIGN ID expression RPAREN .
 
-    RPAREN          reduce using rule 19 (expression -> LPAREN ASSIGN ID expression RPAREN .)
+    RBRACE          reduce using rule 19 (expression -> LPAREN ASSIGN ID expression RPAREN .)
     LPAREN          reduce using rule 19 (expression -> LPAREN ASSIGN ID expression RPAREN .)
     ID              reduce using rule 19 (expression -> LPAREN ASSIGN ID expression RPAREN .)
     NUMBER          reduce using rule 19 (expression -> LPAREN ASSIGN ID expression RPAREN .)
     STRING          reduce using rule 19 (expression -> LPAREN ASSIGN ID expression RPAREN .)
-    RBRACE          reduce using rule 19 (expression -> LPAREN ASSIGN ID expression RPAREN .)
+    RPAREN          reduce using rule 19 (expression -> LPAREN ASSIGN ID expression RPAREN .)
 
 
 state 58
