--- conflicted
+++ resolved
@@ -8,15 +8,15 @@
 
 # index: 1 is binary tree index, 2 is bitmap index
 schema = {
-  'pk': {'type': 'str', 'convert': identity, 'index': None, 'values': None},
-  'ts': {'type': 'int', 'convert': identity, 'index': None, 'values': None},
-  'order': {'type': 'int', 'convert': int, 'index': 1, 'values': None},
-  'blarg': {'type': 'int', 'convert': int, 'index': 1, 'values': None},
-  'useless': {'type': 'int', 'convert': identity, 'index': 1, 'values': None},
-  'mean': {'type': 'float', 'convert': float, 'index': 1, 'values': None},
-  'std': {'type': 'float', 'convert': float, 'index': 1, 'values': None},
-  'vp': {'type': 'bool', 'convert': bool, 'index': 2, 'values': [True, False]},
-  'deleted': {'type': 'bool', 'convert': bool, 'index': 2, 'values': [True, False]}
+    'pk': {'type': 'str', 'convert': identity, 'index': None, 'values': None},
+    'ts': {'type': 'int', 'convert': identity, 'index': None, 'values': None},
+    'order': {'type': 'int', 'convert': int, 'index': 1, 'values': None},
+    'blarg': {'type': 'int', 'convert': int, 'index': 1, 'values': None},
+    'useless': {'type': 'int', 'convert': identity, 'index': 1, 'values': None},
+    'mean': {'type': 'float', 'convert': float, 'index': 1, 'values': None},
+    'std': {'type': 'float', 'convert': float, 'index': 1, 'values': None},
+    'vp': {'type': 'bool', 'convert': bool, 'index': 2, 'values': [True, False]},
+    'deleted': {'type': 'bool', 'convert': bool, 'index': 2, 'values': [True, False]}
 }
 
 
@@ -63,7 +63,8 @@
 
     # initialize file system
     data_dir = 'db_files/default/'
-    if not os.path.exists(data_dir): os.makedirs(data_dir)
+    if not os.path.exists(data_dir):
+        os.makedirs(data_dir)
     filelist = [data_dir + f for f in os.listdir(data_dir)]
     for f in filelist:
         os.remove(f)
@@ -642,15 +643,15 @@
     ########################################
 
     # pick a new time series to add as a vantage point
-    
+
     # randomly choose time series as vantage points
     vpkeys = list(np.random.choice(ts_keys, size=num_vps, replace=False))
     distkeys = sorted(['d_vp_' + i for i in vpkeys])
-    
+
     # add the time series as vantage points
-    
+
     for i in range(num_vps):
-    
+
         # package the operation
         op = {'op': 'insert_vp', 'pk': vpkeys[i]}
         # test that this is packaged as expected
@@ -664,7 +665,7 @@
         assert payload is None
 
     # check that the distance fields are now in the database
-    
+
     # package the operation
     op = {'op': 'select', 'md': {}, 'fields': distkeys, 'additional': None}
     # test that this is packaged as expected
@@ -678,9 +679,9 @@
     if len(payload) > 0:
         assert (sorted(list(payload[list(payload.keys())[0]].keys())) ==
                 distkeys)
-    
+
     # try to add a time series that doesn't exist as a vantage point
-    
+
     # package the operation
     op = {'op': 'insert_vp', 'pk': 'mistake'}
     # test that this is packaged as expected
@@ -692,11 +693,11 @@
     # test that return values are as expected
     assert status == TSDBStatus.INVALID_KEY
     assert payload is None
-    
+
     # remove them all
-    
+
     for i in range(num_vps):
-    
+
         # package the operation
         op = {'op': 'delete_vp', 'pk': vpkeys[i]}
         # test that this is packaged as expected
@@ -708,9 +709,9 @@
         # test that return values are as expected
         assert status == TSDBStatus.OK
         assert payload is None
-    
+
     # check that the distance fields are now not in the database
-    
+
     # package the operation
     op = {'op': 'select', 'md': {}, 'fields': distkeys, 'additional': None}
     # test that this is packaged as expected
@@ -723,9 +724,9 @@
     assert status == TSDBStatus.OK
     if len(payload) > 0:
         assert (list(payload[list(payload.keys())[0]].keys()) == [])
-    
+
     # try to delete a vantage point that doesn't exist
-    
+
     # package the operation
     op = {'op': 'delete_vp', 'pk': 'mistake'}
     # test that this is packaged as expected
@@ -737,11 +738,11 @@
     # test that return values are as expected
     assert status == TSDBStatus.INVALID_KEY
     assert payload is None
-    
+
     # add them back in
-    
+
     for i in range(num_vps):
-    
+
         # package the operation
         op = {'op': 'insert_vp', 'pk': vpkeys[i]}
         # test that this is packaged as expected
@@ -753,21 +754,20 @@
         # test that return values are as expected
         assert status == TSDBStatus.OK
         assert payload is None
-    
+
     ########################################
     #
     # test vantage point similarity search
     #
-<<<<<<< HEAD
-    ########################################
-    
+    ########################################
+
     # first create a query time series
     _, query = tsmaker(np.random.uniform(low=0.0, high=1.0),
                        np.random.uniform(low=0.05, high=0.4),
                        np.random.uniform(low=0.05, high=0.2))
-    
+
     # single closest time series
-    
+
     # package the operation
     op = {'op': 'vp_similarity_search', 'query': query, 'top': 1}
     # test that this is packaged as expected
@@ -779,9 +779,9 @@
     # test that return values are as expected
     assert status == TSDBStatus.OK
     assert len(payload) == 1
-    
+
     # 5 closest time series
-    
+
     # package the operation
     op = {'op': 'vp_similarity_search', 'query': query, 'top': 5}
     # test that this is packaged as expected
@@ -793,9 +793,9 @@
     # test that return values are as expected
     assert status == TSDBStatus.OK
     assert len(payload) <= 5
-    
+
     # run similarity search on an existing time series - should return itself
-    
+
     # pick a random time series
     idx = np.random.choice(list(tsdict.keys()))
     # package the operation
@@ -810,24 +810,8 @@
     assert status == TSDBStatus.OK
     assert len(payload) == 1
     assert list(payload)[0] == idx
-=======
-    # # pick a random time series
-    # idx = np.random.choice(list(tsdict.keys()))
-    # # package the operation
-    # op = {'op': 'vp_similarity_search', 'query': tsdict[idx], 'top': 1}
-    # # test that this is packaged as expected
-    # assert op == TSDBOp_VPSimilaritySearch(tsdict[idx], 1)
-    # # run operation
-    # result = protocol._vp_similarity_search(op)
-    # # unpack results
-    # status, payload = result['status'], result['payload']
-    # # test that return values are as expected
-    # assert status == TSDBStatus.OK
-    # assert len(payload) == 1
-    # assert list(payload)[0] == idx
-
-    ########################################
->>>>>>> 445cfeb0
+
+    ########################################
     #
     # test isax functions
     #
