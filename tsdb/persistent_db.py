from .indexes import PrimaryIndex, BinTreeIndex, BitMapIndex, TriggerIndex
from .heaps import TSHeap, MetaHeap
import operator
import os
from .isax import *

# dictionary that maps operator functions, useful for select operations
OPMAP = {
    '<': operator.lt,
    '>': operator.gt,
    '==': operator.eq,
    '!=': operator.ne,
    '<=': operator.le,
    '>=': operator.ge
}


class PersistentDB:

    '''
    Database implementation with persistency.

    Structure:
        - TSHeap to store the raw timeseries in a binary file
            We choose to use the same length for all the timeseries in the db,
            making it easier to encode the binary file.
        - MetaHeap to store the metadata for each timeserie present in the db.
            We choose to initialize all the fields for each new insertion, then
            the user can call upsert_meta to update the fields
        - PrimaryIndex to store the mapping {'pk': ('offset_in_TSHeap',
            'offset_in_MetaHeap')}
        - BinaryTreeIndex/BitMap index for other fields in the schema labelled
            with an index. Store as key the field name and as value
            pk or pk bitmap.

    Files on disk: [All the files are saved in the directory 'data_dir',
        under the sub-directory 'db_name']
        - TSHeap:
            heap_ts stores in a binary file the raw timeseries
            sequentially with ts_length stored at the beginning of the file.
            offset_in_TSHeap for each timeseries is stored in PrimaryIndex
        - MetaHeap:
            heap_meta stores in a binary file the all the fields in
            meta and offset_in_TSHeap for each timeseries.
            offset_in_MetaHeap for each timeseries is stored in PrimaryIndex
        - PrimaryIndex:
            pk.idx
        - BinaryTreeIndex index:
            index_{'field'}.idx
        - BitMap index:
            index_{'field'}.idx (bitmap encoding)
            index_{'field'}_pks.idx (for conversion to/from bitmap)

    NB:
        - For the deletion, we update the meta field 'deleted' in the meta heap
            but we then remove the pk from the indexes, both primary index and
            other. As a result, the field deleted will actually never be used
            when set to true as it's not indexed in that case.

    TODO:
<<<<<<< HEAD
        - methods to open/close a db
=======
>>>>>>> 9ffdf84dbb02edea786dd2f0f626631b015adf77
        - modify the way to store on disk to use a log and commit by batch
            instead of element by element. Changes to do in indexes.py, could use
            a temporary log on memory keeping track of the last uncommited changes.
        - implement atomic transactions, with appropriate exception handling
            and rollback on fail

    '''

    def __init__(self, schema, pkfield, ts_length, db_name="default",
                 data_dir="db_files", verbose=False):
        '''
        Initializes the PersistentDB class.

        Parameters
        ----------
        schema : dictionary
            Specifies the fields to be included in the database and their
            formats
        pkfield : string
            Specifies the name of the primary key field
        ts_length : int
            Length of the time series we will insert (immutable attribute)

        Returns
        -------
        An initialized PersistentDB object
        '''

        self.db_name = db_name

        # directory to save files
        self.data_dir = data_dir + '/' + db_name
        self.schema = schema

        # set up directory for db data
        if not os.path.exists(self.data_dir):
            os.makedirs(self.data_dir)

        self.ts_length = ts_length
        self.pkfield = pkfield

        # Intialize primary key index
        self.pks = PrimaryIndex(pkfield, self.data_dir + '/')
        # print('After init pks: ', self.pks.index)

        # Initialize indexes defined in schema
        self.indexes = {}
        for field, value in self.schema.items():
            self._init_indexes(field, value)

        # Raw time series stored in TSHeap file at ts_offset stored
        # in field 'ts' of metadata
        # Metdata stored in MetaHeap file at pk_offset stored in the
        # primary key index pks as value
        self.meta_heap = MetaHeap(self.data_dir + '/heap_meta', schema)
        self.ts_heap = TSHeap(self.data_dir + '/heap_ts', self.ts_length)
        # Set closed to False
        self.closed = False

        # whether status updates are printed
        self.verbose = verbose

        # initializes file structure for isax tree
        self.fs = TreeFileStructure()

        # initializes isax tree
        # includes pointer to file structure
        self.tree = iSaxTree('root')

        # populates isax tree with any data already in memory
        for pk in self.pks.keys():
            try:
                self.tree.insert(self._get_ts(pk).values(),
                                 tsid=pk, fs=self.fs)
            except ValueError:  # shouldn't happen - data came from memory
                return ValueError('Not compatible with tree structure.')

        # triggers associated with database operations
        # dictionary of sets, defined as Index to facilitate commits
        self.triggers = TriggerIndex('triggers', self.data_dir + '/')

    def close(self):
        '''
        Close the files and set closed to True

        Parameters
        ----------
        Nothing

        Returns
        -------
        Nothing.
        '''
        self._assert_not_closed()
        # Closing files
        self.meta_heap.close()
        self.ts_heap.close()

        # Update status
        self.closed = True

    def _assert_not_closed(self):
        '''
        Check if db is closed.

        Parameters
        ----------
        Nothing

        Returns
        -------
        Nothing
        '''
        if self.closed:
            raise ValueError('Database closed.')

    def _init_indexes(self, field, value):
        '''
        Helper to init an index from schema if needed

        Parameters
        ----------
        field : str
            Field of a schema
        value : dict
            Value corresponding to the field in the schema.
            Key index will determine which index to create.

        Returns
        -------
        Nothing, modifies in-place self.index
        '''
        # check if index not previously set
        if field in self.indexes:
            raise ValueError('Field {} already indexed'.format(field))

        # Check index is needed
        if value['index'] is not None:
            # Index structure depends on its cardinality
            if value['index'] == 1:  # any other cardinality
                self.indexes[field] = BinTreeIndex(
                    field, self.data_dir + '/index_')
            elif value['index'] == 2:  # boolean
                # TODO
                self.indexes[field] = BitMapIndex(
                    field, self.data_dir + '/index_', value['values'])
            else:
                raise ValueError('Wrong index field in schema')

    def _valid_pk(self, pk):
        '''
        Helper to check if pk is a valid primary key, i.e. a string in
        the current implementation
        '''
        if not isinstance(pk, str):
            raise ValueError('Primary key is not a hashable type.')

    def _check_presence(self, pk, present=True):
        '''
        Helper to check if pk is already present
        '''
        if present and pk in self.pks:
            raise ValueError('Primary Key {} already in the db'.format(pk))
        elif not present and pk not in self.pks:
            raise ValueError('Primary Key {} not in the db'.format(pk))

    def insert_ts(self, pk, ts):
        '''
        Inserts a time series into the database.

        Parameters
        ----------
        pk : any hashable type
            Primary key for the new database entry
        ts : TimeSeries
            Time series to be inserted into the database.

        Returns
        -------
        Nothing, modifies in-place.
        '''
        # check that pk is a hashable type and not already present
        self._valid_pk(pk)
        self._check_presence(pk)

        # DEBUG
        # print('Before insert, state of pks: ', self.pks.index)

        # Insert ts
        ts_offset = self.ts_heap.write_ts(ts)

        # Create default metadata for the new timeseries
        # (using the helper because creation of meta)
        pk_offset = self._upsert_meta({})

        # Set the primary key index with the offsets tuple
        self.pks[pk] = (ts_offset, pk_offset)
        # Commit to disk the index
        self.pks.commit()

        # update indices for primary key
        self.update_indices(pk)

        # insert into isax tree
        try:
            self.tree.insert(ts.values(), tsid=pk, fs=self.fs)
        except ValueError:
            return ValueError('Not compatible with tree structure.')

        # DEBUG
        # print('After insert, state of pks: ', self.pks.index)

    def delete_ts(self, pk):
        '''
        Marks a time series as deleted.

        Parameters
        ----------
        pk : any hashable type
            Primary key for the entry to be deleted

        Returns
        -------
        Nothing, modifies in-place.
        '''
        # check that pk is a hashable type
        self._valid_pk(pk)
        self._check_presence(pk, present=False)

        # delete from isax tree
        try:
            self.tree.delete(self._get_ts(pk).values(), fs=self.fs)
        except ValueError:
            return ValueError('Not compatible with tree structure.')

        # Extract meta to update later the index
        meta = self._get_meta(pk)

        # mark as deleted
        self._upsert_meta({'deleted': True}, offset=self.pks[pk][1])

        # pop from primary key index
        self.pks.remove_pk(False, pk)
        # Commit to disk the index
        self.pks.commit()

        # remove from other indexed fields (deleted field included)
        self.remove_indices(pk, meta)

    def commit(self):
        '''
        Changes are final only when commited.
        Save the current state of the indexes on disk.

        Parameters
        ----------
        Nothing

        Returns
        -------
        Nothing
        '''
        self._assert_not_closed()
        # Save primary indexes
        self.pks.commit()
        # Save other indexes
        for index in self.indexes.values():
            index.commit()

    def add_trigger(self, onwhat, proc, storedproc, arg, target):
        '''
        Adds a trigger (similar to an event loop in asynchronous programming,
        i.e. will take some action when a certain event occurs.)

        Note: assumes that all error-checking has already been done at
        server-level before calling this function.

        Parameters
        ----------
        onwhat : string
            Operation that triggers the coroutine (e.g. 'insert_ts')
        proc : string
            Name of the module in procs with a coroutine that defines the
            action to take when the trigger is met
        storedproc : function
            Function that defines the action to take when the trigger is met
        arg : string
            Possible additional arguments for the function
        target : string
            Array of field names to which to apply the results of the coroutine

        Returns
        -------
        Nothing, modifies in-place.
        '''

        self.triggers.add_trigger(onwhat, (proc, storedproc, arg, target))

    def remove_trigger(self, proc, onwhat, target):
        '''
        Removes a previously-set trigger.

        Note: assumes that all error-checking has already been done at
        server-level before calling this function.

        Parameters
        ----------
        proc : string
            Name of the module in procs that defines the trigger action
        onwhat : string
            Operation that triggers the coroutine (e.g. 'insert_ts')
        target : string
            Field name where coroutine result will be stored

        Returns
        -------
        Nothing, modifies in-place.
        '''

        # delete all triggers associated with the action and coroutine
        if target is None:
            self.triggers.remove_all_triggers(onwhat, proc)

        # only remove a particular trigger
        # (used to delete vantage point representation)
        else:
            self.triggers.remove_one_trigger(onwhat, proc, target)

    def insert_vp(self, pk):
        '''
        Adds a vantage point (i.e. an existing time series) to the database.

        Parameters
        ----------
        pk : any hashable type
            Primary key for the new database entry

        Returns
        -------
        dix : string
            ID of the field that will store the distance to the vantage point
        pk : string
            The primary key of the vantage point
        ts : TimeSeries
            The time series data of the vantage point
        '''
        # check that pk is a hashable type
        self._valid_pk(pk)

        # check that the primary key is present in the database
        self._check_presence(pk, present=False)

        # check that the primary key is not already set as a vantage point
        if pk in self.indexes['vp'][True]:
            raise ValueError('Primary key is already set as vantage point.')

        # mark time series as vantage point
        # Calling upsert meta to updates the indices
        self.upsert_meta(pk, {'vp': True})

        # Create new field name for distance to vantage point
        didx = 'd_vp_' + pk

        # add distance field to schema and index it
        value = {'type': 'float', 'convert': float, 'index': 1}
        self.schema[didx] = value

        # Update the meta heap with the new schema
        self.meta_heap.reset_schema(self.schema, self.pks)
<<<<<<< HEAD
        # Commit to disk the update in the primary index
        self.pks.commit()
=======
>>>>>>> 33605e07

        # add the new index
        self._init_indexes(didx, value)
        # update inverse-lookup index dictionary
        self.index_bulk()

        # fields for additional server-side operations:
        # add trigger to calculate distance when a new time series is added
        # calculate distance for all existing time series
        return didx, pk, self._get_ts(pk)

    def delete_vp(self, pk, raise_error=True):
        '''
        Unmarks a time series as a vantage point.

        Parameters
        ----------
        pk : any hashable type
            Primary key for the new database entry
        raise_error : boolean
            Determines whether a ValueError is raised when trying to unmark
            a time series that is not actually marked as a vantage point.
            Used when deleting time series, to check whether it needs to
            also be unmarked.

        Returns
        -------
        dix : string
            ID of the field that previously stored the distance to the
            vantage point
        '''
        # check that pk is a hashable type
        self._valid_pk(pk)

        # check that the primary key is present in the database
        self._check_presence(pk, present=False)

        # check that the primary key is set as a vantage point
        if pk in self.indexes['vp'][False]:
            if raise_error:
                raise ValueError('Primary key is not set as a vantage point.')
            else:
                return

        # remove time series marker as vantage point
        # Calling upsert meta to updates the indices
        self.upsert_meta(pk, {'vp': False})

        # get vantage point id
        didx = 'd_vp_' + pk

        # delete from schema
        del self.schema[didx]
        # Update the meta heap with the new schema
        self.meta_heap.reset_schema(self.schema, self.pks)
        # Commit to disk the update in the primary index
        self.pks.commit()

        # erase inverse-lookup index for the distance vp
        self.indexes[didx]._erase()
        del self.indexes[didx]

        # additional server-side operation:
        # remove trigger to calculate distance when a new time series is added
        return didx

    def upsert_meta(self, pk, meta):
        '''
        Upserts (inserts/updates) metadata for a database entry. Requires
        that the metadata fields are in the schema.

        Parameters
        ----------
        pk : any hashable type
            Primary key for the  database entry
        meta : dictionary
            Metadata to be upserted into the database.

        Returns
        -------
        Nothing, modifies in-place.
        '''
        # check that pk is a hashable type
        self._valid_pk(pk)
        self._check_presence(pk, present=False)

        # Read previous meta
        prev_meta = self._get_meta(pk)

        self._upsert_meta(meta, offset=self.pks[pk][1])
        self.update_indices(pk, prev_meta=prev_meta)

    def _upsert_meta(self, meta, offset=None):
        '''
        Helper to write meta at offset (or append) in the heap file

        Parameters
        ----------
        meta : dictionary
            Metadata to be upserted into the database.
        [offset : int]
            Offset where to upsert the meta, if None append to the file.

        Returns
        -------
        Nothing, modifies in-place.
        '''
        # Upsert meta (meta already inserted with insert_ts)
        return self.meta_heap.write_meta(meta, offset)

    def _get_meta(self, pk):
        '''
        Helper to get meta from the heap

        Parameters
        ----------
        pk : any hashable type
            Primary key for the  database entry

        Returns
        -------
        meta data dictionary
        '''
        offset = self.pks[pk][1]
        # Extract meta from heap
        meta = self.meta_heap.read_meta(offset)
        # Add the pkfield
        meta[self.pkfield] = pk

        return meta

    def _get_ts(self, pk):
        '''
        Helper to get the timerseries from the heap

        Parameters
        ----------
        pk : any hashable type
            Primary key for the  database entry

        Returns
        -------
        TimeSeries object
        '''
        offset = self.pks[pk][0]
        return self.ts_heap.read_ts(offset)

    def index_bulk(self, pks=[]):
        if len(pks) == 0:
            pks = self.pks.index.keys()
        for pk in pks:
            self.update_indices(pk)

    def update_indices(self, pk, prev_meta=None):
        '''
        Updates inverse-lookup index dictionary for a given database entry.

        Parameters
        ----------
        pk : any hashable type
            Primary key for the database entry
        prev_meta: dictionary of metadata
            Previous values, need to be removed from the indices

        Returns
        -------
        Nothing, modifies in-place.
        '''
        # Read meta
        meta = self._get_meta(pk)

        # check that prev_meta is a dictionary
        if prev_meta is not None:
            if not isinstance(prev_meta, dict):
                raise ValueError('Prev_meta need to be a dictionary instead of {}'.format(type(prev_meta)))
            for field, index in self.indexes.items():
                # Remove previous index if changed
                if prev_meta[field] != meta[field]:
                    index.remove_pk(prev_meta[field], pk)

        for field, index in self.indexes.items():
            # Create a new Node if needed
            if meta[field] not in index:
                index.add_key(meta[field])
            # add pk to the index
            index.add_pk(meta[field], pk)
            # Commit to disk the update
            index.commit()

    def remove_indices(self, pk, meta):
        '''
        Updates inverse-lookup index dictionary for a database entry deletion.

        Parameters
        ----------
        pk : any hashable type
            Primary key for the former database entry
        meta : dictionary
            The time series and metadata for the deleted entry

        Returns
        -------
        Nothing, modifies in-place.
        '''

        for field, value in meta.items():
            # Check if field is indexed
            if field in self.indexes.keys():
                index = self.indexes[field]
                # remove pk for the previous value
                index.remove_pk(meta[field], pk)
                # Commit to disk the update
                index.commit()

    def select(self, meta, fields, additional):
        '''
        Select database entries based on specified criteria.

        Parameters
        ----------
        meta : dictionary
            Criteria to apply to metadata
        fields : list
            List of fields to return
        additional : dictionary
            Additional criteria, e.g. apply sorting

        Returns
        -------
        (pks, matchedfielddicts) : (list, dictionary)
            Selected primary keys; entire selected data
        '''

        # start with the set of all primary keys present in the db
        pks = set(self.pks.index.keys())

        # loop through each specified metadata criterion
        for field, value in meta.items():

            # check if the field is in the schema
            if field in self.schema:

                # look up the conversion operator for that field
                conversion = self.schema[field]['convert']

                # case 1: the metadata criterion is a dictionary
                if isinstance(value, dict):

                    # loop through each sub-criterion
                    for op in value:

                        # identify the operation and the value
                        # e.g. > 2 : the operator is > and the value is 2
                        # TODO: optimize operation with BST ordering
                        operation = OPMAP[op]
                        val = conversion(value[op])

                        # identify the entries that meet the sub-criterion
                        filtered_pks = set()
                        for i in self.indexes[field].keys():
                            if operation(i, val):
                                filtered_pks.update(self.indexes[field][i])

                        # update the set of primary keys by applying an
                        # AND with the filtered primary keys
                        pks = pks.intersection(filtered_pks)

                # case 2: the metadata criterion is a list
                elif isinstance(value, list):

                    # convert the values to the appropriate type
                    converted_values = [conversion(v) for v in value]

                    # if the index is present
                    if field in self.indexes:
                        selected = set()
                        for v in converted_values:
                            selected.update(self.indexes[field][v])

                    # if the index is not present
                    else:
                        selected = set()
                        for pk in pks:
                            # need to load the meta
                            meta = self._get_meta(pk)
                            if field in meta.keys() and meta[field] in converted_values:
                                selected.add(pk)

                    # update the set of primary keys by applying an
                    # AND with the selected primary keys
                    pks = pks.intersection(selected)

                # case 3: the metadata criterion is a precise value
                elif isinstance(value, (int, float, str)):
                    # case field is pk
                    if field == self.pkfield:
                        if conversion(value) in self.pks:
                            # Selection contains only one element
                            selected = set([conversion(value)])
                        # Empty selection
                        else:
                            pks = set()
                            break
                    # case field is an index (not the primary key)
                    elif field in self.indexes:
                        if conversion(value) in self.indexes[field]:
                            selected = set(self.indexes[field][conversion(value)])
                        # Empty selection
                        else:
                            pks = set()
                            break

                    # case field is not indexed
                    # TODO: merge this case with the previous one
                    else:
                        selected = set()
                        for pk in pks:
                            # need to load the meta
                            meta = self._get_meta(pk)
                            if field in meta.keys() and meta[field] == conversion(value):
                                selected.add(pk)

                    # update the set of primary keys by applying an
                    # AND with the selected primary keys
                    pks = pks.intersection(selected)

                # case 4: some other incorrect type - return nothing
                else:
                    pks = set()

        # convert the remaining (selected) primary key ids to a list
        pks = list(pks)

        # check if additional parameters have been specified
        if additional is not None:

            # sort the return values
            if 'sort_by' in additional:

                # sort format
                # +: ascending, -: descending
                # assume ascending order if unspecified
                sort_type = additional['sort_by'][:1]
                if sort_type == '+' or sort_type == '-':
                    predicate = additional['sort_by'][1:]
                else:
                    predicate = additional['sort_by'][:]
                reverse = True if sort_type == '-' else False

                # sanity check
                if (predicate not in self.schema or
                        (predicate not in self.indexes and
                            predicate != self.pkfield)):
                    raise ValueError('Additional field {} not in schema or in '
                                     'indexes'.format(predicate))
                # case predicate is pkfield
                if predicate == self.pkfield:
                    pks.sort(reverse=reverse)
                # case predicate field of schema
                # TODO: improve sorting for indexed field
                else:
                    # Loading the meta
                    # TODO: improve because need only one meta
                    metas = {pk: self._get_meta(pk) for pk in pks}
                    # in-place sorting
                    pks.sort(key=lambda pk: metas[pk][predicate],
                             reverse=reverse)

                # limit the number of return values
                # assume this only applies when sorting, e.g. return the top 10
                if 'limit' in additional:
                    pks = pks[:additional['limit']]

        # extract the relevant sub-set of fields
        if fields is None:  # no sub-set is specified
            if self.verbose: print('S> D> NO FIELDS')
            matchedfielddicts = [{} for pk in pks]
        else:
            if not len(fields):
                if self.verbose: print('S> D> ALL FIELDS')
                matchedfielddicts = [{k: v for k, v in self._get_meta(pk).items()
                                      if k != 'ts' and k != 'deleted'}
                                     for pk in pks]  # remove ts
            else:
                if self.verbose: print('S> D> FIELDS {}'.format(fields))
                matchedfielddicts = [{k: v for k, v in self._get_meta(pk).items()
                                      if k in fields} for pk in pks]

        # return output of select statament
        return pks, matchedfielddicts<|MERGE_RESOLUTION|>--- conflicted
+++ resolved
@@ -58,10 +58,6 @@
             when set to true as it's not indexed in that case.
 
     TODO:
-<<<<<<< HEAD
-        - methods to open/close a db
-=======
->>>>>>> 9ffdf84dbb02edea786dd2f0f626631b015adf77
         - modify the way to store on disk to use a log and commit by batch
             instead of element by element. Changes to do in indexes.py, could use
             a temporary log on memory keeping track of the last uncommited changes.
@@ -431,11 +427,8 @@
 
         # Update the meta heap with the new schema
         self.meta_heap.reset_schema(self.schema, self.pks)
-<<<<<<< HEAD
         # Commit to disk the update in the primary index
         self.pks.commit()
-=======
->>>>>>> 33605e07
 
         # add the new index
         self._init_indexes(didx, value)
